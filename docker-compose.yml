--- conflicted
+++ resolved
@@ -9,12 +9,7 @@
       CONTAINER_TYPE: "APP"
       CONTAINER_MODE: ${CONTAINER_MODE}
       AWS_ACCESS_KEY_ID: ${AWS_ACCESS_KEY_ID}
-<<<<<<< HEAD
-#    env_file:
-#     - ~/ebkeys.env
-=======
       AWS_SECRET_ACCESS_KEY: ${AWS_SECRET_ACCESS_KEY}
->>>>>>> e9dafbc7
     depends_on:
     - postgres
 
@@ -29,12 +24,7 @@
       CONTAINER_TYPE: "WORKER"
       PYTHONUNBUFFERED: 0
       AWS_ACCESS_KEY_ID: ${AWS_ACCESS_KEY_ID}
-<<<<<<< HEAD
-#    env_file:
-#     - ~/ebkeys.env
-=======
       AWS_SECRET_ACCESS_KEY: ${AWS_SECRET_ACCESS_KEY}
->>>>>>> e9dafbc7
     depends_on:
     - redis
   proxy:
