import os, configparser, boto3, hashlib
from botocore.exceptions import EndpointConnectionError
from eth_keys import keys
from eth_utils import keccak

from web3 import Web3

<<<<<<< HEAD
VERSION = '1.0.22'
=======
VERSION = '1.0.29'  # Remember to bump this in every PR
>>>>>>> 62ab5c20

CONFIG_DIR = os.path.abspath(os.path.dirname(__file__))

# ENV_DEPLOYMENT_NAME: dev, 'acmecorp-prod' etc
ENV_DEPLOYMENT_NAME = os.environ.get('DEPLOYMENT_NAME') or 'local'
BUILD_HASH = os.environ.get('GIT_HASH') or 'null'

print('ENV_DEPLOYMENT_NAME: ' + ENV_DEPLOYMENT_NAME)
print('with BUILD_HASH: ' + BUILD_HASH)

CONFIG_FILENAME = "{}_config.ini".format(ENV_DEPLOYMENT_NAME.lower())

common_parser = configparser.ConfigParser()
specific_parser = configparser.ConfigParser()

if os.environ.get('LOAD_FROM_S3') is not None:
    load_from_s3 = str(os.environ.get('LOAD_FROM_S3')).lower() in ['1', 'true']
    if load_from_s3:
        print("ATTEMPT LOAD S3 CONFIG (FORCED FROM ENV VAR)")
    else:
        print("ATTEMPT LOAD LOCAL CONFIG (FORCED FROM ENV VAR)")
elif os.environ.get('AWS_ACCESS_KEY_ID'):
    print("ATTEMPT LOAD S3 CONFIG (AWS ACCESS KEY FOUND)")
    load_from_s3 = True
elif os.environ.get('SERVER_HAS_S3_AUTH'):
    print("ATTEMPT LOAD S3 CONFIG (SERVER CLAIMS TO HAVE S3 AUTH)")
    load_from_s3 = True
else:
    print("ATTEMPT LOAD LOCAL CONFIG")
    load_from_s3 = False

if load_from_s3:
    # Load config from S3 Bucket

    if os.environ.get('AWS_ACCESS_KEY_ID'):
        # S3 Auth is set via access keys
        if not os.environ.get('AWS_SECRET_ACCESS_KEY'):
            raise Exception("Missing AWS_SECRET_ACCESS_KEY")
        session = boto3.Session(
            aws_access_key_id=os.environ.get('AWS_ACCESS_KEY_ID'),
            aws_secret_access_key=os.environ.get('AWS_SECRET_ACCESS_KEY')
        )
    else:
        # The server itself has S3 Auth
        session = boto3.Session()

    client = session.client('s3')

    SECRET_BUCKET = "ctp-prod-secrets"
    FORCE_SSL = True

    specific_obj = client.get_object(Bucket=SECRET_BUCKET, Key=CONFIG_FILENAME)
    specific_read_result = specific_obj['Body'].read().decode('utf-8')
    specific_parser.read_string(specific_read_result)

    common_obj = client.get_object(Bucket=SECRET_BUCKET, Key='common_config.ini')
    common_read_result = common_obj['Body'].read().decode('utf-8')
    common_parser.read_string(common_read_result)

else:
    # Load config from local

    # This occurs in local environments
    folder_common_path = os.path.join(CONFIG_DIR, 'config_files/common_config.ini')
    folder_specific_path = os.path.join(CONFIG_DIR, 'config_files/' + CONFIG_FILENAME)

    # This occurs in docker environments, where the config folder is copied and unpacked to the parent directory
    # We can't avoid unpacking the config folder due to docker stupidness around conditional file copying
    raw_common_path = os.path.join(CONFIG_DIR, 'common_config.ini')
    raw_specific_path = os.path.join(CONFIG_DIR, CONFIG_FILENAME)

    common_path = folder_common_path if os.path.isfile(folder_common_path) else raw_common_path
    specific_path = folder_specific_path if os.path.isfile(folder_specific_path) else raw_specific_path

    if not os.path.isfile(common_path):
        raise Exception("Missing Common Config File")

    if not os.path.isfile(specific_path):
        raise Exception("Missing Config File: {}".format(CONFIG_FILENAME))

    common_parser.read(common_path)
    specific_parser.read(specific_path)

DEPLOYMENT_NAME = specific_parser['APP']['DEPLOYMENT_NAME']

# Check that the deployment name specified by the env matches the one in the config file
if ENV_DEPLOYMENT_NAME.lower() != DEPLOYMENT_NAME.lower():
    raise RuntimeError('deployment name in env ({}) does not match that in config ({}), aborting'.format(ENV_DEPLOYMENT_NAME.lower(),
                                                                                            DEPLOYMENT_NAME.lower()))


IS_TEST = specific_parser['APP'].getboolean('IS_TEST', False)
IS_PRODUCTION = specific_parser['APP'].getboolean('IS_PRODUCTION')
if IS_PRODUCTION is None:
    raise KeyError("IS_PRODUCTION key not found")

PROGRAM_NAME        = specific_parser['APP']['PROGRAM_NAME']

# todo: (used on mobile) Deprecate. Currency should be based on active organization/TA account token
CURRENCY_NAME       = specific_parser['APP']['CURRENCY_NAME']
CURRENCY_DECIMALS   = int(specific_parser['APP']['CURRENCY_DECIMALS'])

DEFAULT_COUNTRY     = specific_parser['APP']['DEFAULT_COUNTRY']
DEFAULT_LAT         = float(specific_parser['APP']['DEFAULT_LAT'])
DEFAULT_LNG         = float(specific_parser['APP']['DEFAULT_LNG'])
BENEFICIARY_TERM    = specific_parser['APP']['BENEFICIARY_TERM']
BENEFICIARY_TERM_PLURAL = specific_parser['APP']['BENEFICIARY_TERM_PLURAL']
CHATBOT_REQUIRE_PIN = specific_parser['APP'].getboolean('CHATBOT_REQUIRE_PIN')
DEFAULT_FEEDBACK_QUESTIONS = list(specific_parser['APP']['DEFAULT_FEEDBACK_QUESTIONS'].split(','))
FEEDBACK_TRIGGERED_WHEN_BALANCE_BELOW = int(specific_parser['APP']['FEEDBACK_TRIGGERED_WHEN_BALANCE_BELOW'])
FEEDBACK_TRIGGERED_WHEN_TRANSFER_COUNT_ABOVE = int(specific_parser['APP']['FEEDBACK_TRIGGERED_WHEN_TRANSFER_COUNT_ABOVE'])
LIMIT_EXCHANGE_RATE = float(specific_parser['APP'].get('LIMIT_EXCHANGE_RATE', 1))
CASHOUT_INCENTIVE_PERCENT = float(specific_parser['APP'].get('CASHOUT_INCENTIVE_PERCENT', 0))
DEFAULT_INITIAL_DISBURSEMENT = int(specific_parser['APP'].get('DEFAULT_INITIAL_DISBURSEMENT', 0))
ONBOARDING_SMS = specific_parser['APP'].getboolean('ONBOARDING_SMS', False)
TFA_REQUIRED_ROLES = specific_parser['APP']['TFA_REQUIRED_ROLES'].split(',')
MOBILE_VERSION = specific_parser['APP']['MOBILE_VERSION']
REQUIRE_TRANSFER_CARD_EXISTS = specific_parser['APP'].getboolean('REQUIRE_TRANSFER_CARD_EXISTS', False)

PASSWORD_PEPPER     = specific_parser['APP']['PASSWORD_PEPPER']
SECRET_KEY          = specific_parser['APP']['SECRET_KEY'] + DEPLOYMENT_NAME
ECDSA_SECRET        = hashlib.sha256(specific_parser['APP']['ECDSA_SECRET'].encode()).digest()[0:24]
APP_HOST            = specific_parser['APP']['APP_HOST']

TOKEN_EXPIRATION =  60 * 60 * 24 * 1 # Day

INTERNAL_AUTH_USERNAME = common_parser['APP']['BASIC_AUTH_USERNAME'] + '_' + DEPLOYMENT_NAME
INTERNAL_AUTH_PASSWORD = common_parser['APP']['BASIC_AUTH_PASSWORD']

EXTERNAL_AUTH_USERNAME = 'admin_auth_' + DEPLOYMENT_NAME
EXTERNAL_AUTH_PASSWORD = hashlib.sha256(SECRET_KEY.encode()).hexdigest()[0:8]

BASIC_AUTH_CREDENTIALS = {
    INTERNAL_AUTH_USERNAME: (INTERNAL_AUTH_PASSWORD, 'internal'),
    EXTERNAL_AUTH_USERNAME: (EXTERNAL_AUTH_PASSWORD, 'external')
}

REDIS_URL = 'redis://' + specific_parser['REDIS']['URI']

DATABASE_USER = os.environ.get("DATABASE_USER") or specific_parser['DATABASE'].get('user') \
                or '{}_{}'.format(common_parser['DATABASE']['user'], DEPLOYMENT_NAME.replace("-", "_"))

DATABASE_PASSWORD = os.environ.get("DATABASE_PASSWORD") or specific_parser['DATABASE']['password']

DATABASE_HOST = specific_parser['DATABASE']['host']

DATABASE_NAME = specific_parser['DATABASE'].get('database') \
                or common_parser['DATABASE']['database']

DATABASE_PORT = specific_parser['DATABASE'].get('port') or common_parser['DATABASE']['port']

ETH_DATABASE_NAME = specific_parser['DATABASE'].get('eth_database') \
                    or common_parser['DATABASE']['eth_database']

ETH_DATABASE_HOST = specific_parser['DATABASE'].get('eth_host') or DATABASE_HOST
ETH_WORKER_DB_POOL_SIZE = specific_parser['DATABASE'].getint('eth_worker_pool_size', 40)
ETH_WORKER_DB_POOL_OVERFLOW = specific_parser['DATABASE'].getint('eth_worker_pool_overflow', 160)

# Removes dependency on redis/celery/ganache
# Never ever ever enable this on prod, or anywhere you care about integrity
ENABLE_SIMULATOR_MODE = specific_parser['APP'].getboolean('enable_simulator_mode', False)
if ENABLE_SIMULATOR_MODE:
    print('[WARN] Simulator Mode is enabled. If you are seeing this message on a production system, \
or anywhere you care about workers actually running you should shut down and adjust your config')

def get_database_uri(name, host, censored=True):
    return 'postgresql://{}:{}@{}:{}/{}'.format(DATABASE_USER,
                                                '*******' if censored else DATABASE_PASSWORD,
                                                host,
                                                DATABASE_PORT,
                                                name)


SQLALCHEMY_DATABASE_URI = get_database_uri(DATABASE_NAME, DATABASE_HOST, censored=False)
CENSORED_URI            = get_database_uri(DATABASE_NAME, DATABASE_HOST, censored=True)

ETH_DATABASE_URI     = get_database_uri(ETH_DATABASE_NAME, ETH_DATABASE_HOST, censored=False)
CENSORED_ETH_URI     = get_database_uri(ETH_DATABASE_NAME, ETH_DATABASE_HOST, censored=True)

print('Main database URI: ' + CENSORED_URI)
print('Eth database URI: ' + CENSORED_ETH_URI)


SQLALCHEMY_TRACK_MODIFICATIONS = False

AWS_SES_KEY_ID = common_parser['AWS']['ses_key_id']
AWS_SES_SECRET = common_parser['AWS']['ses_secret']

if IS_PRODUCTION:
    SENTRY_SERVER_DSN = common_parser['SENTRY']['server_dsn']
    SENTRY_REACT_DSN = common_parser['SENTRY']['react_dsn']
else:
    SENTRY_SERVER_DSN = ''
    SENTRY_REACT_DSN = ''


GOOGLE_GEOCODE_KEY = common_parser['GOOGLE']['geocode_key']
CHROMEDRIVER_LOCATION = specific_parser['GOOGLE']['chromedriver_location']
GOOGLE_ANALYTICS_ID = common_parser['GOOGLE']['google_analytics_id']

HEAP_ANALYTICS_ID = specific_parser['HEAP']['id']

MAPBOX_TOKEN = common_parser['MAPBOX']['token']

PUSHER_APP_ID   = common_parser['PUSHER']['app_id']
PUSHER_KEY      = common_parser['PUSHER']['key']
PUSHER_SECRET   = common_parser['PUSHER']['secret']
PUSHER_CLUSTER  = common_parser['PUSHER']['cluser']
PUSHER_ENV_CHANNEL = common_parser['PUSHER']['environment_channel'] + '-' + DEPLOYMENT_NAME
PUSHER_SUPERADMIN_ENV_CHANNEL = common_parser['PUSHER']['superadmin_environment_channel'] + '-' + DEPLOYMENT_NAME

LOCALE_FALLBACK = 'en'

TWILIO_SID   = common_parser['TWILIO']['sid']
TWILIO_TOKEN = common_parser['TWILIO']['token']
TWILIO_PHONE = specific_parser['TWILIO']['phone']

MESSAGEBIRD_KEY = specific_parser['MESSAGEBIRD']['key']
MESSAGEBIRD_PHONE = specific_parser['MESSAGEBIRD']['phone']

AT_USERNAME = specific_parser["AFRICASTALKING"]["username"]
AT_API_KEY = specific_parser["AFRICASTALKING"]["api_key"]
AT_SENDER_ID = specific_parser["AFRICASTALKING"].get("at_sender_id")

try:
    from ecdsa import SigningKey, NIST192p
    ECDSA_SIGNING_KEY = SigningKey.from_string(ECDSA_SECRET, curve=NIST192p)
    ECDSA_PUBLIC = '04' + ECDSA_SIGNING_KEY.get_verifying_key().to_string().hex()
except ImportError:
    pass

# https://ropsten.infura.io/9CAC3Lb5OjaoecQIpPNP
# https://kovan.infura.io/9CAC3Lb5OjaoecQIpPNP

ETH_HTTP_PROVIDER       = specific_parser['ETHEREUM']['http_provider']
ETH_WEBSOCKET_PROVIDER  = specific_parser['ETHEREUM'].get('websocket_provider')
ETH_CHAIN_ID            = specific_parser['ETHEREUM'].get('chain_id')
ETH_EXPLORER_URL        = (specific_parser['ETHEREUM'].get('explorer_url') or 'https://etherscan.io').strip('/')
ETH_OWNER_ADDRESS       = specific_parser['ETHEREUM']['owner_address']
ETH_OWNER_PRIVATE_KEY   = specific_parser['ETHEREUM']['owner_private_key']
ETH_FLOAT_PRIVATE_KEY   = specific_parser['ETHEREUM']['float_private_key']
ETH_CONTRACT_VERSION    = specific_parser['ETHEREUM']['contract_version']
ETH_GAS_PRICE           = int(specific_parser['ETHEREUM']['gas_price_gwei'] or 0)
ETH_GAS_LIMIT           = int(specific_parser['ETHEREUM']['gas_limit'] or 0)
ETH_TARGET_TRANSACTION_TIME = int(specific_parser['ETHEREUM']['target_transaction_time'] or 120)
ETH_GAS_PRICE_PROVIDER  = specific_parser['ETHEREUM']['gas_price_provider']
ETH_CONTRACT_NAME       = 'SempoCredit{}_v{}'.format(DEPLOYMENT_NAME, str(ETH_CONTRACT_VERSION))

ETH_CHECK_TRANSACTION_BASE_TIME = 20
ETH_CHECK_TRANSACTION_RETRIES = int(specific_parser['ETHEREUM']['check_transaction_retries'])
ETH_CHECK_TRANSACTION_RETRIES_TIME_LIMIT = sum(
    [ETH_CHECK_TRANSACTION_BASE_TIME * 2 ** i for i in range(1, ETH_CHECK_TRANSACTION_RETRIES + 1)]
)

INTERNAL_TO_TOKEN_RATIO = float(specific_parser['ETHEREUM'].get('internal_to_token_ratio', 1))
FORCE_ETH_DISBURSEMENT_AMOUNT = float(specific_parser['ETHEREUM'].get('force_eth_disbursement_amount', 0))

unchecksummed_withdraw_to_address     = specific_parser['ETHEREUM'].get('withdraw_to_address')
if unchecksummed_withdraw_to_address:
    WITHDRAW_TO_ADDRESS = Web3.toChecksumAddress(unchecksummed_withdraw_to_address)
else:
    WITHDRAW_TO_ADDRESS = None

# master_wallet_private_key = keccak(text=SECRET_KEY + DEPLOYMENT_NAME)
# MASTER_WALLET_PRIVATE_KEY = master_wallet_private_key.hex()
# MASTER_WALLET_ADDRESS = keys.PrivateKey(master_wallet_private_key).public_key.to_checksum_address()
# print(f'Master Wallet address: {MASTER_WALLET_ADDRESS}')

MASTER_WALLET_PRIVATE_KEY = specific_parser['ETHEREUM'].get('master_wallet_private_key')
if MASTER_WALLET_PRIVATE_KEY:
    master_wallet_private_key = bytes.fromhex(MASTER_WALLET_PRIVATE_KEY.replace('0x', ''))
else:
    master_wallet_private_key = keccak(text=SECRET_KEY + DEPLOYMENT_NAME)
    MASTER_WALLET_PRIVATE_KEY = master_wallet_private_key.hex()

MASTER_WALLET_ADDRESS = keys.PrivateKey(master_wallet_private_key).public_key.to_checksum_address()

RESERVE_TOKEN_ADDRESS = specific_parser['ETHEREUM'].get('reserve_token_address')
RESERVE_TOKEN_NAME = specific_parser['ETHEREUM'].get('reserve_token_name')
RESERVE_TOKEN_SYMBOL = specific_parser['ETHEREUM'].get('reserve_token_symbol')

SYSTEM_WALLET_TARGET_BALANCE = int(specific_parser['ETHEREUM'].get('system_wallet_target_balance', 0))
SYSTEM_WALLET_TOPUP_THRESHOLD = int(specific_parser['ETHEREUM'].get('system_wallet_topup_threshold', 0))

ETH_CONTRACT_TYPE       = specific_parser['ETHEREUM'].get('contract_type', 'standard').lower()
ETH_CONTRACT_ADDRESS    = specific_parser['ETHEREUM'].get('contract_address')
USING_EXTERNAL_ERC20    = ETH_CONTRACT_TYPE != 'mintable'

if specific_parser['ETHEREUM'].get('dai_contract_address'):
    # support of old config file syntax
    ETH_CONTRACT_ADDRESS = specific_parser['ETHEREUM'].get('dai_contract_address')

IS_USING_BITCOIN = False

EXCHANGE_CONTRACT_ADDRESS = specific_parser['ETHEREUM'].get('exchange_contract_address')

SYNCRONOUS_TASK_TIMEOUT = specific_parser['ETHEREUM'].getint('synchronous_task_timeout', 4)
CALL_TIMEOUT = specific_parser['ETHEREUM'].getint('call_timeout', 2)

FACEBOOK_TOKEN = common_parser['FACEBOOK']['token']
FACEBOOK_VERIFY_TOKEN = common_parser['FACEBOOK']['verify_token']

WYRE_PUBLIC_KEY = common_parser['WYRE']['public_key']
WYRE_SECRET_KEY = common_parser['WYRE']['secret_key']
WYRE_HOST = specific_parser['WYRE']['host']
WYRE_HOST_V2 = specific_parser['WYRE']['host_v2']

IPIFY_API_KEY = common_parser['IPIFY']['api_key']

INTERCOM_ANDROID_SECRET = common_parser['INTERCOM']['android_secret']
INTERCOM_WEB_SECRET = common_parser['INTERCOM']['web_secret']

SLACK_HOST      = specific_parser['SLACK']['host']
SLACK_API_TOKEN = common_parser['SLACK']['token']
SLACK_SECRET    = common_parser['SLACK']['secret']

POLIPAYMENTS_HOST = specific_parser['POLIPAYMENTS']['host']
POLIPAYMENTS_MERCHANT = common_parser['POLIPAYMENTS']['merchant_code']
POLIPAYMENTS_AUTH     = common_parser['POLIPAYMENTS']['auth_code']

try:
    NAMESCAN_KEY    = common_parser['NAMESCAN']['key']
except KeyError:
    NAMESCAN_KEY = None

try:
    GE_DB_NAME = specific_parser['GE_MIGRATION'].get('name')
    GE_DB_USER = specific_parser['GE_MIGRATION'].get('user')
    GE_DB_HOST = specific_parser['GE_MIGRATION'].get('host')
    GE_DB_PORT = specific_parser['GE_MIGRATION'].get('port')
    GE_DB_PASSWORD = specific_parser['GE_MIGRATION'].get('password')
    GE_HTTP_PROVIDER = specific_parser['GE_MIGRATION'].get('ge_http_provider')

except KeyError:
    GE_DB_NAME = ''
    GE_DB_USER = ''
    GE_DB_HOST = ''
    GE_DB_PORT = ''
    GE_DB_PASSWORD = ''
    GE_HTTP_PROVIDER = ''<|MERGE_RESOLUTION|>--- conflicted
+++ resolved
@@ -5,11 +5,7 @@
 
 from web3 import Web3
 
-<<<<<<< HEAD
-VERSION = '1.0.22'
-=======
-VERSION = '1.0.29'  # Remember to bump this in every PR
->>>>>>> 62ab5c20
+VERSION = '1.0.30'  # Remember to bump this in every PR
 
 CONFIG_DIR = os.path.abspath(os.path.dirname(__file__))
 
