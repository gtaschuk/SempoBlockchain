--- conflicted
+++ resolved
@@ -8,11 +8,7 @@
 
 from web3 import Web3
 
-<<<<<<< HEAD
-VERSION = '1.1.20'  # Remember to bump this in every PR
-=======
 VERSION = '1.1.21'  # Remember to bump this in every PR
->>>>>>> be3d0e11
 
 logg.info('Loading configs at UTC {}'.format(datetime.datetime.utcnow()))
 
