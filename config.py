import os, configparser, boto3, hashlib, datetime
from eth_keys import keys
from eth_utils import keccak

from web3 import Web3

VERSION = '1.1.3'  # Remember to bump this in every PR
<<<<<<< HEAD
=======

print('Loading configs at UTC {}'.format(datetime.datetime.utcnow()))
>>>>>>> 2f46775e

CONFIG_DIR = os.path.abspath(os.path.dirname(__file__))

# ENV_DEPLOYMENT_NAME: dev, 'acmecorp-prod' etc
ENV_DEPLOYMENT_NAME = os.environ.get('DEPLOYMENT_NAME') or 'local'
BUILD_HASH = os.environ.get('GIT_HASH') or 'null'

print('ENV_DEPLOYMENT_NAME: ' + ENV_DEPLOYMENT_NAME)
print('with BUILD_HASH: ' + BUILD_HASH)

COMMON_FILENAME = "common_secrets.ini"
CONFIG_FILENAME = "{}_config.ini".format(ENV_DEPLOYMENT_NAME.lower())
SECRETS_FILENAME = "{}_secrets.ini".format(ENV_DEPLOYMENT_NAME.lower())

common_secrets_parser = configparser.ConfigParser()
config_parser = configparser.ConfigParser()
secrets_parser = configparser.ConfigParser()

if os.environ.get('LOAD_FROM_S3') is not None:
    load_from_s3 = str(os.environ.get('LOAD_FROM_S3')).lower() in ['1', 'true']
    if load_from_s3:
        print("ATTEMPT LOAD S3 CONFIG (FORCED FROM ENV VAR)")
    else:
        print("ATTEMPT LOAD LOCAL CONFIG (FORCED FROM ENV VAR)")

elif os.environ.get('AWS_ACCESS_KEY_ID'):
    print("ATTEMPT LOAD S3 CONFIG (AWS ACCESS KEY FOUND)")
    load_from_s3 = True

elif os.environ.get('SERVER_HAS_S3_AUTH'):
    print("ATTEMPT LOAD S3 CONFIG (SERVER CLAIMS TO HAVE S3 AUTH)")
    load_from_s3 = True

else:
    print("ATTEMPT LOAD LOCAL CONFIG")
    load_from_s3 = False

if load_from_s3:
    # Load config from S3 Bucket

    if os.environ.get('AWS_ACCESS_KEY_ID'):
        # S3 Auth is set via access keys
        if not os.environ.get('AWS_SECRET_ACCESS_KEY'):
            raise Exception("Missing AWS_SECRET_ACCESS_KEY")
        session = boto3.Session(
            aws_access_key_id=os.environ.get('AWS_ACCESS_KEY_ID'),
            aws_secret_access_key=os.environ.get('AWS_SECRET_ACCESS_KEY')
        )
    else:
        # The server itself has S3 Auth
        session = boto3.Session()

    client = session.client('s3')

    SECRET_BUCKET = "ctp-prod-secrets"
    FORCE_SSL = True

    common_obj = client.get_object(Bucket=SECRET_BUCKET, Key=COMMON_FILENAME)
    common_read_result = common_obj['Body'].read().decode('utf-8')
    common_secrets_parser.read_string(common_read_result)

    config_obj = client.get_object(Bucket=SECRET_BUCKET, Key=CONFIG_FILENAME)
    config_read_result = config_obj['Body'].read().decode('utf-8')
    config_parser.read_string(config_read_result)

    secrets_obj = client.get_object(Bucket=SECRET_BUCKET, Key=SECRETS_FILENAME)
    secrets_read_result = secrets_obj['Body'].read().decode('utf-8')
    secrets_parser.read_string(secrets_read_result)

else:
    # Load config from local

    # This occurs in local environments
    folder_common_secrets_path = os.path.join(CONFIG_DIR, 'config_files/secret/' + COMMON_FILENAME)
    folder_config_path = os.path.join(CONFIG_DIR, 'config_files/public/' + CONFIG_FILENAME)
    folder_secrets_path = os.path.join(CONFIG_DIR, 'config_files/secret/' + SECRETS_FILENAME)

    # This occurs in docker environments, where the config folder is copied and unpacked to the parent directory
    # We can't avoid unpacking the config folder due to docker stupidness around conditional file copying
    raw_common_path = os.path.join(CONFIG_DIR, COMMON_FILENAME)
    raw_config_path = os.path.join(CONFIG_DIR, CONFIG_FILENAME)
    raw_secrets_path = os.path.join(CONFIG_DIR, SECRETS_FILENAME)

    common_path = folder_common_secrets_path if os.path.isfile(folder_common_secrets_path) else raw_common_path
    config_path = folder_config_path if os.path.isfile(folder_config_path) else raw_config_path
    secrets_path = folder_secrets_path if os.path.isfile(folder_secrets_path) else raw_secrets_path

    if not os.path.isfile(common_path):
        raise Exception("Missing Common Config File")

    if not os.path.isfile(config_path):
        raise Exception("Missing Config File: {}".format(CONFIG_FILENAME))

    common_secrets_parser.read(common_path)
    config_parser.read(config_path)
    secrets_parser.read(secrets_path)

# Before doing ANYTHING AT ALL
# Check that the deployment name specified by the env matches the one in the config file
DEPLOYMENT_NAME = config_parser['APP']['DEPLOYMENT_NAME']
if ENV_DEPLOYMENT_NAME.lower() != DEPLOYMENT_NAME.lower():
    raise RuntimeError('deployment name in env ({}) does not match that in config ({}), aborting'.format(ENV_DEPLOYMENT_NAME.lower(),
                                                                                            DEPLOYMENT_NAME.lower()))

IS_TEST = config_parser['APP'].getboolean('IS_TEST', False)
IS_PRODUCTION = config_parser['APP'].getboolean('IS_PRODUCTION')
if IS_PRODUCTION is None:
    raise KeyError("IS_PRODUCTION key not found")

PROGRAM_NAME        = config_parser['APP']['PROGRAM_NAME']

# todo: (used on mobile) Deprecate. Currency should be based on active organization/TA account token
CURRENCY_NAME       = config_parser['APP']['CURRENCY_NAME']
CURRENCY_DECIMALS   = int(config_parser['APP']['CURRENCY_DECIMALS'])
DEFAULT_COUNTRY     = config_parser['APP']['DEFAULT_COUNTRY']
DEFAULT_LAT         = float(config_parser['APP']['DEFAULT_LAT'])
DEFAULT_LNG         = float(config_parser['APP']['DEFAULT_LNG'])
APP_HOST            = config_parser['APP']['APP_HOST']
BENEFICIARY_TERM    = config_parser['APP']['BENEFICIARY_TERM']
BENEFICIARY_TERM_PLURAL = config_parser['APP']['BENEFICIARY_TERM_PLURAL']
CHATBOT_REQUIRE_PIN = config_parser['APP'].getboolean('CHATBOT_REQUIRE_PIN')
DEFAULT_FEEDBACK_QUESTIONS = list(config_parser['APP']['DEFAULT_FEEDBACK_QUESTIONS'].split(','))
FEEDBACK_TRIGGERED_WHEN_BALANCE_BELOW = int(config_parser['APP']['FEEDBACK_TRIGGERED_WHEN_BALANCE_BELOW'])
FEEDBACK_TRIGGERED_WHEN_TRANSFER_COUNT_ABOVE = int(config_parser['APP']['FEEDBACK_TRIGGERED_WHEN_TRANSFER_COUNT_ABOVE'])
LIMIT_EXCHANGE_RATE = float(config_parser['APP'].get('LIMIT_EXCHANGE_RATE', 1))
CASHOUT_INCENTIVE_PERCENT = float(config_parser['APP'].get('CASHOUT_INCENTIVE_PERCENT', 0))
DEFAULT_INITIAL_DISBURSEMENT = int(config_parser['APP'].get('DEFAULT_INITIAL_DISBURSEMENT', 0))
ONBOARDING_SMS = config_parser['APP'].getboolean('ONBOARDING_SMS', False)
TFA_REQUIRED_ROLES = config_parser['APP']['TFA_REQUIRED_ROLES'].split(',')
MOBILE_VERSION = config_parser['APP']['MOBILE_VERSION']
REQUIRE_TRANSFER_CARD_EXISTS = config_parser['APP'].getboolean('REQUIRE_TRANSFER_CARD_EXISTS', False)
SEMPOADMIN_EMAIL = config_parser['APP'].get('sempoadmin_email')

TOKEN_EXPIRATION =  60 * 60 * 24 * 1 # Day
PASSWORD_PEPPER     = secrets_parser['APP']['PASSWORD_PEPPER']
SECRET_KEY          = secrets_parser['APP']['SECRET_KEY'] + DEPLOYMENT_NAME
ECDSA_SECRET        = hashlib.sha256(secrets_parser['APP']['ECDSA_SECRET'].encode()).digest()[0:24]

INTERNAL_AUTH_USERNAME = secrets_parser['APP']['BASIC_AUTH_USERNAME'] + '_' + DEPLOYMENT_NAME
INTERNAL_AUTH_PASSWORD = secrets_parser['APP']['BASIC_AUTH_PASSWORD']

EXTERNAL_AUTH_USERNAME = 'admin_auth_' + DEPLOYMENT_NAME
EXTERNAL_AUTH_PASSWORD = hashlib.sha256(SECRET_KEY.encode()).hexdigest()[0:8]

BASIC_AUTH_CREDENTIALS = {
    INTERNAL_AUTH_USERNAME: (INTERNAL_AUTH_PASSWORD, 'internal'),
    EXTERNAL_AUTH_USERNAME: (EXTERNAL_AUTH_PASSWORD, 'external')
}

REDIS_URL = 'redis://' + config_parser['REDIS']['URI']

DATABASE_USER = os.environ.get("DATABASE_USER") or secrets_parser['DATABASE'].get('user') \
                or '{}_{}'.format(common_secrets_parser['DATABASE']['user'], DEPLOYMENT_NAME.replace("-", "_"))

DATABASE_PASSWORD = os.environ.get("DATABASE_PASSWORD") or secrets_parser['DATABASE']['password']

DATABASE_HOST = config_parser['DATABASE']['host']

DATABASE_NAME = config_parser['DATABASE'].get('database') \
                or common_secrets_parser['DATABASE']['database']

ETH_DATABASE_NAME = config_parser['DATABASE'].get('eth_database') \
                    or common_secrets_parser['DATABASE']['eth_database']

ETH_DATABASE_HOST = config_parser['DATABASE'].get('eth_host') or DATABASE_HOST
ETH_WORKER_DB_POOL_SIZE = config_parser['DATABASE'].getint('eth_worker_pool_size', 40)
ETH_WORKER_DB_POOL_OVERFLOW = config_parser['DATABASE'].getint('eth_worker_pool_overflow', 160)

# Removes dependency on redis/celery/ganache
# Never ever ever enable this on prod, or anywhere you care about integrity
ENABLE_SIMULATOR_MODE = config_parser['APP'].getboolean('enable_simulator_mode', False)
if ENABLE_SIMULATOR_MODE:
    print('[WARN] Simulator Mode is enabled. If you are seeing this message on a production system, \
or anywhere you care about workers actually running you should shut down and adjust your config')

def get_database_uri(name, host, censored=True):
    return 'postgresql://{}:{}@{}:{}/{}'.format(DATABASE_USER,
                                                '*******' if censored else DATABASE_PASSWORD,
                                                host,
                                                common_secrets_parser['DATABASE']['port'],
                                                name)


SQLALCHEMY_DATABASE_URI = get_database_uri(DATABASE_NAME, DATABASE_HOST, censored=False)
CENSORED_URI            = get_database_uri(DATABASE_NAME, DATABASE_HOST, censored=True)

ETH_DATABASE_URI     = get_database_uri(ETH_DATABASE_NAME, ETH_DATABASE_HOST, censored=False)
CENSORED_ETH_URI     = get_database_uri(ETH_DATABASE_NAME, ETH_DATABASE_HOST, censored=True)

print('Main database URI: ' + CENSORED_URI)
print('Eth database URI: ' + CENSORED_ETH_URI)


SQLALCHEMY_TRACK_MODIFICATIONS = False

AWS_SES_KEY_ID = common_secrets_parser['AWS']['ses_key_id']
AWS_SES_SECRET = common_secrets_parser['AWS']['ses_secret']

if IS_PRODUCTION:
    SENTRY_SERVER_DSN = common_secrets_parser['SENTRY']['server_dsn']
    SENTRY_REACT_DSN = common_secrets_parser['SENTRY']['react_dsn']
else:
    SENTRY_SERVER_DSN = ''
    SENTRY_REACT_DSN = ''


GOOGLE_GEOCODE_KEY = common_secrets_parser['GOOGLE']['geocode_key']
CHROMEDRIVER_LOCATION = config_parser['GOOGLE']['chromedriver_location']
GOOGLE_ANALYTICS_ID = common_secrets_parser['GOOGLE']['google_analytics_id']

HEAP_ANALYTICS_ID = secrets_parser['HEAP']['id']

MAPBOX_TOKEN = common_secrets_parser['MAPBOX']['token']

PUSHER_APP_ID   = common_secrets_parser['PUSHER']['app_id']
PUSHER_KEY      = common_secrets_parser['PUSHER']['key']
PUSHER_SECRET   = common_secrets_parser['PUSHER']['secret']
PUSHER_CLUSTER  = common_secrets_parser['PUSHER']['cluser']
PUSHER_ENV_CHANNEL = common_secrets_parser['PUSHER']['environment_channel'] + '-' + DEPLOYMENT_NAME
PUSHER_SUPERADMIN_ENV_CHANNEL = common_secrets_parser['PUSHER']['superadmin_environment_channel'] + '-' + DEPLOYMENT_NAME

LOCALE_FALLBACK = 'en'

TWILIO_SID   = common_secrets_parser['TWILIO']['sid']
TWILIO_TOKEN = common_secrets_parser['TWILIO']['token']
TWILIO_PHONE = secrets_parser['TWILIO']['phone']

MESSAGEBIRD_KEY = secrets_parser['MESSAGEBIRD']['key']
MESSAGEBIRD_PHONE = secrets_parser['MESSAGEBIRD']['phone']

AT_USERNAME = secrets_parser["AFRICASTALKING"]["username"]
AT_API_KEY = secrets_parser["AFRICASTALKING"]["api_key"]
AT_SENDER_ID = secrets_parser["AFRICASTALKING"].get("at_sender_id")

try:
    from ecdsa import SigningKey, NIST192p
    ECDSA_SIGNING_KEY = SigningKey.from_string(ECDSA_SECRET, curve=NIST192p)
    ECDSA_PUBLIC = '04' + ECDSA_SIGNING_KEY.get_verifying_key().to_string().hex()
except ImportError:
    pass

# https://ropsten.infura.io/9CAC3Lb5OjaoecQIpPNP
# https://kovan.infura.io/9CAC3Lb5OjaoecQIpPNP

def address_from_private_key(private_key):
    if isinstance(private_key, str):
        private_key = bytes.fromhex(private_key.replace('0x', ''))
    return keys.PrivateKey(private_key).public_key.to_checksum_address()

ETH_HTTP_PROVIDER       = config_parser['ETHEREUM']['http_provider']
ETH_WEBSOCKET_PROVIDER  = config_parser['ETHEREUM'].get('websocket_provider')
ETH_CHAIN_ID            = config_parser['ETHEREUM'].get('chain_id')
ETH_EXPLORER_URL        = (config_parser['ETHEREUM'].get('explorer_url') or 'https://etherscan.io').strip('/')
ETH_OWNER_PRIVATE_KEY   = secrets_parser['ETHEREUM']['owner_private_key']
ETH_OWNER_ADDRESS       = address_from_private_key(ETH_OWNER_PRIVATE_KEY)
ETH_FLOAT_PRIVATE_KEY   = secrets_parser['ETHEREUM']['float_private_key']
ETH_CONTRACT_VERSION    = config_parser['ETHEREUM']['contract_version']
ETH_GAS_PRICE           = int(config_parser['ETHEREUM']['gas_price_gwei'] or 0)
ETH_GAS_LIMIT           = int(config_parser['ETHEREUM']['gas_limit'] or 0)
ETH_TARGET_TRANSACTION_TIME = int(config_parser['ETHEREUM']['target_transaction_time'] or 120)
ETH_GAS_PRICE_PROVIDER  = config_parser['ETHEREUM']['gas_price_provider']
ETH_CONTRACT_NAME       = 'SempoCredit{}_v{}'.format(DEPLOYMENT_NAME, str(ETH_CONTRACT_VERSION))

ETH_CHECK_TRANSACTION_BASE_TIME = 20
ETH_CHECK_TRANSACTION_RETRIES = int(config_parser['ETHEREUM']['check_transaction_retries'])
ETH_CHECK_TRANSACTION_RETRIES_TIME_LIMIT = sum(
    [ETH_CHECK_TRANSACTION_BASE_TIME * 2 ** i for i in range(1, ETH_CHECK_TRANSACTION_RETRIES + 1)]
)

INTERNAL_TO_TOKEN_RATIO = float(config_parser['ETHEREUM'].get('internal_to_token_ratio', 1))
FORCE_ETH_DISBURSEMENT_AMOUNT = float(config_parser['ETHEREUM'].get('force_eth_disbursement_amount', 0))

unchecksummed_withdraw_to_address     = config_parser['ETHEREUM'].get('withdraw_to_address')
if unchecksummed_withdraw_to_address:
    WITHDRAW_TO_ADDRESS = Web3.toChecksumAddress(unchecksummed_withdraw_to_address)
else:
    WITHDRAW_TO_ADDRESS = None

MASTER_WALLET_PRIVATE_KEY = secrets_parser['ETHEREUM'].get('master_wallet_private_key')
if MASTER_WALLET_PRIVATE_KEY:
    master_wallet_private_key = bytes.fromhex(MASTER_WALLET_PRIVATE_KEY.replace('0x', ''))
else:
    master_wallet_private_key = keccak(text=SECRET_KEY + DEPLOYMENT_NAME)
    MASTER_WALLET_PRIVATE_KEY = master_wallet_private_key.hex()

MASTER_WALLET_ADDRESS = address_from_private_key(master_wallet_private_key)

RESERVE_TOKEN_ADDRESS = config_parser['ETHEREUM'].get('reserve_token_address')
RESERVE_TOKEN_NAME = config_parser['ETHEREUM'].get('reserve_token_name')
RESERVE_TOKEN_SYMBOL = config_parser['ETHEREUM'].get('reserve_token_symbol')

SYSTEM_WALLET_TARGET_BALANCE = int(config_parser['ETHEREUM'].get('system_wallet_target_balance', 0))
SYSTEM_WALLET_TOPUP_THRESHOLD = int(config_parser['ETHEREUM'].get('system_wallet_topup_threshold', 0))

ETH_CONTRACT_TYPE       = config_parser['ETHEREUM'].get('contract_type', 'standard').lower()
ETH_CONTRACT_ADDRESS    = config_parser['ETHEREUM'].get('contract_address')
USING_EXTERNAL_ERC20    = ETH_CONTRACT_TYPE != 'mintable'

if config_parser['ETHEREUM'].get('dai_contract_address'):
    # support of old config file syntax
    ETH_CONTRACT_ADDRESS = config_parser['ETHEREUM'].get('dai_contract_address')

IS_USING_BITCOIN = False

EXCHANGE_CONTRACT_ADDRESS = config_parser['ETHEREUM'].get('exchange_contract_address')

SYNCRONOUS_TASK_TIMEOUT = config_parser['ETHEREUM'].getint('synchronous_task_timeout', 4)
CALL_TIMEOUT = config_parser['ETHEREUM'].getint('call_timeout', 2)

FACEBOOK_TOKEN = common_secrets_parser['FACEBOOK']['token']
FACEBOOK_VERIFY_TOKEN = common_secrets_parser['FACEBOOK']['verify_token']

WYRE_PUBLIC_KEY = common_secrets_parser['WYRE']['public_key']
WYRE_SECRET_KEY = common_secrets_parser['WYRE']['secret_key']
WYRE_HOST = config_parser['WYRE']['host']
WYRE_HOST_V2 = config_parser['WYRE']['host_v2']

IPIFY_API_KEY = common_secrets_parser['IPIFY']['api_key']

INTERCOM_ANDROID_SECRET = common_secrets_parser['INTERCOM']['android_secret']
INTERCOM_WEB_SECRET = common_secrets_parser['INTERCOM']['web_secret']

SLACK_HOST      = secrets_parser['SLACK']['host']
SLACK_API_TOKEN = common_secrets_parser['SLACK']['token']
SLACK_SECRET    = common_secrets_parser['SLACK']['secret']

POLIPAYMENTS_HOST = config_parser['POLIPAYMENTS']['host']
POLIPAYMENTS_MERCHANT = common_secrets_parser['POLIPAYMENTS']['merchant_code']
POLIPAYMENTS_AUTH     = common_secrets_parser['POLIPAYMENTS']['auth_code']

try:
    NAMESCAN_KEY    = common_secrets_parser['NAMESCAN']['key']
except KeyError:
    NAMESCAN_KEY = None

try:
    GE_DB_NAME = secrets_parser['GE_MIGRATION'].get('name')
    GE_DB_USER = secrets_parser['GE_MIGRATION'].get('user')
    GE_DB_HOST = secrets_parser['GE_MIGRATION'].get('host')
    GE_DB_PORT = secrets_parser['GE_MIGRATION'].get('port')
    GE_DB_PASSWORD = secrets_parser['GE_MIGRATION'].get('password')
    GE_HTTP_PROVIDER = secrets_parser['GE_MIGRATION'].get('ge_http_provider')

except KeyError:
    GE_DB_NAME = ''
    GE_DB_USER = ''
    GE_DB_HOST = ''
    GE_DB_PORT = ''
    GE_DB_PASSWORD = ''
    GE_HTTP_PROVIDER = ''<|MERGE_RESOLUTION|>--- conflicted
+++ resolved
@@ -5,11 +5,8 @@
 from web3 import Web3
 
 VERSION = '1.1.3'  # Remember to bump this in every PR
-<<<<<<< HEAD
-=======
 
 print('Loading configs at UTC {}'.format(datetime.datetime.utcnow()))
->>>>>>> 2f46775e
 
 CONFIG_DIR = os.path.abspath(os.path.dirname(__file__))
 
