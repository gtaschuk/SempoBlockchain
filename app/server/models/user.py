import enum
import json
from typing import Union
from sqlalchemy.ext.hybrid import hybrid_property
from sqlalchemy.dialects.postgresql import JSON, JSONB
from sqlalchemy.orm.attributes import flag_modified
from sqlalchemy import text, Table
from itsdangerous import TimedJSONWebSignatureSerializer, BadSignature, SignatureExpired
from cryptography.fernet import Fernet
import pyotp
import config
from flask import current_app, g
import datetime
import bcrypt
import jwt
import random
import string
import sentry_sdk

<<<<<<< HEAD
from server import db, sentry, celery_app, bt

=======
from server import db, celery_app, bt
>>>>>>> b3cbbc29
from server.utils.misc import encrypt_string, decrypt_string
from server.utils.access_control import AccessControl
from server.utils.phone import proccess_phone_number
from server.utils import task_runner

from server.utils.transfer_account import (
    find_transfer_accounts_with_matching_token
)

# circular imports
import server.models.transfer_account
import server.models.credit_transfer
import server.utils.transfer_enums

from server.models.utils import ModelBase, ManyOrgBase, user_transfer_account_association_table
from server.models.organisation import Organisation
from server.models.blacklist_token import BlacklistToken
from server.models.transfer_card import TransferCard
from server.models.transfer_usage import TransferUsage
from server.exceptions import (
    RoleNotFoundException,
    TierNotFoundException,
    NoTransferCardError
)
from server.constants import (
    ACCESS_ROLES
)

# self-referencing-m2m-relationship
referrals = Table(
    'referrals', ModelBase.metadata,
    db.Column('referred_user_id', db.Integer, db.ForeignKey('user.id'), primary_key=True),
    db.Column('referrer_user_id', db.Integer, db.ForeignKey('user.id'), primary_key=True)
)


class SignupMethodEnum(enum.Enum):
    MOBILE_SIGNUP = 'MOBILE_SIGNUP',
    USSD_SELF_SIGNUP = 'USSD_SELF_SIGNUP'


class User(ManyOrgBase, ModelBase):
    """Establishes the identity of a user for both making transactions and more general interactions.

        Admin users are created through the auth api by registering
        an account with an email that has been pre-approved on the whitelist.
        By default, admin users only have minimal access levels (view).
        Permissions must be elevated manually in the database.

        Transaction-capable users (vendors and beneficiaries) are
        created using the POST user API or the bulk upload function
    """
    __tablename__ = 'user'

    first_name = db.Column(db.String())
    last_name = db.Column(db.String())
    preferred_language = db.Column(db.String())

    primary_blockchain_address = db.Column(db.String())

    _last_seen = db.Column(db.DateTime)

    email = db.Column(db.String())
    _phone = db.Column(db.String(), unique=True, index=True)
    _public_serial_number = db.Column(db.String())
    nfc_serial_number = db.Column(db.String())

    password_hash = db.Column(db.String(200))
    one_time_code = db.Column(db.String)
    secret = db.Column(db.String())
    _TFA_secret = db.Column(db.String(128))
    TFA_enabled = db.Column(db.Boolean, default=False)
    pin_hash = db.Column(db.String())
    seen_latest_terms = db.Column(db.Boolean, default=False)
    sign_up_method = db.Column(db.String)

    failed_pin_attempts = db.Column(db.Integer, default=0)

    default_currency = db.Column(db.String())

    _location = db.Column(db.String())
    lat = db.Column(db.Float())
    lng = db.Column(db.Float())

    _held_roles = db.Column(JSONB)

    is_activated = db.Column(db.Boolean, default=False)
    is_disabled = db.Column(db.Boolean, default=False)
    is_phone_verified = db.Column(db.Boolean, default=False)
    is_self_sign_up = db.Column(db.Boolean, default=True)
    is_market_enabled = db.Column(db.Boolean, default=False)

    password_reset_tokens = db.Column(JSONB, default=[])
    pin_reset_tokens = db.Column(JSONB, default=[])

    terms_accepted = db.Column(db.Boolean, default=True)

    matched_profile_pictures = db.Column(JSON)

    business_usage_id = db.Column(db.Integer, db.ForeignKey(TransferUsage.id))

    transfer_accounts = db.relationship(
        "TransferAccount",
        secondary=user_transfer_account_association_table,
        back_populates="users")

    default_transfer_account_id = db.Column(db.Integer, db.ForeignKey('transfer_account.id'))

    default_transfer_account = db.relationship('TransferAccount',
                                           primaryjoin='TransferAccount.id == User.default_transfer_account_id',
                                           lazy=True,
                                           uselist=False)

    default_organisation_id = db.Column(
        db.Integer, db.ForeignKey('organisation.id'))

    default_organisation = db.relationship('Organisation',
                                           primaryjoin=Organisation.id == default_organisation_id,
                                           lazy=True,
                                           uselist=False)

    # roles = db.relationship('UserRole', backref='user', lazy=True,
    #                              foreign_keys='UserRole.user_id')

    ussd_sessions = db.relationship('UssdSession', backref='user', lazy=True, foreign_keys='UssdSession.user_id')

    uploaded_images = db.relationship('UploadedResource', backref='user', lazy=True,
                                      foreign_keys='UploadedResource.user_id')

    kyc_applications = db.relationship('KycApplication', backref='user', lazy=True,
                                       foreign_keys='KycApplication.user_id')

    devices = db.relationship('DeviceInfo', backref='user', lazy=True)

    referrals = db.relationship('User',
                                secondary=referrals,
                                primaryjoin="User.id == referrals.c.referred_user_id",
                                secondaryjoin="User.id == referrals.c.referrer_user_id",
                                backref='referred_by')

    transfer_card = db.relationship(
        'TransferCard', backref='user', lazy=True, uselist=False)

    credit_sends = db.relationship('CreditTransfer', backref='sender_user',
                                   lazy='dynamic', foreign_keys='CreditTransfer.sender_user_id')

    credit_receives = db.relationship('CreditTransfer', backref='recipient_user',
                                      lazy='dynamic', foreign_keys='CreditTransfer.recipient_user_id')

    ip_addresses = db.relationship('IpAddress', backref='user', lazy=True)

    feedback = db.relationship('Feedback', backref='user',
                               lazy='dynamic', foreign_keys='Feedback.user_id')

    custom_attributes = db.relationship("CustomAttributeUserStorage", backref='user',
                                        lazy='joined', foreign_keys='CustomAttributeUserStorage.user_id')

    exchanges = db.relationship("Exchange", backref="user")

    @hybrid_property
    def cashout_authorised(self):
        # loop over all
        any_valid_token = [t.token for t in self.transfer_accounts]
        for token in any_valid_token:
            ct = server.models.credit_transfer
            example_transfer = ct.CreditTransfer(
                transfer_type=ct.TransferTypeEnum.PAYMENT,
                transfer_subtype=ct.TransferSubTypeEnum.AGENT_OUT,
                sender_user=self,
                recipient_user=self,
                token=token,
                amount=0)

            limits = example_transfer.get_transfer_limits()
            limit = limits[0]
            return limit.total_amount > 0
        else:
            # default to false
            return False

    @hybrid_property
    def phone(self):
        return self._phone

    @phone.setter
    def phone(self, phone):
        self._phone = proccess_phone_number(phone)

    @hybrid_property
    def public_serial_number(self):
        return self._public_serial_number

    @public_serial_number.setter
    def public_serial_number(self, public_serial_number):
        self._public_serial_number = public_serial_number

        try:
            transfer_card = TransferCard.get_transfer_card(
                public_serial_number)

            if transfer_card.user_id is None and transfer_card.nfc_serial_number is not None:
                # Card hasn't been used before, and has a nfc number attached
                self.nfc_serial_number = transfer_card.nfc_serial_number
                self.transfer_card = transfer_card

        except NoTransferCardError:
            pass

    @hybrid_property
    def tfa_url(self):

        if not self._TFA_secret:
            self.set_TFA_secret()
            db.session.flush()

        secret_key = self.get_TFA_secret()
        return pyotp.totp.TOTP(secret_key).provisioning_uri(
            self.email,
            issuer_name='Sempo: {}'.format(
                current_app.config.get('DEPLOYMENT_NAME'))
        )

    @hybrid_property
    def location(self):
        return self._location

    @location.setter
    def location(self, location):

        self._location = location

        if location is not None and location is not '':

            if self.id is None:
                raise AttributeError('User ID not set')

            try:
                task = {'user_id': self.id, 'address': location}
                task_runner('worker.celery_tasks.geolocate_address', args=(task,))
            except Exception as e:
                sentry_sdk.capture_exception(e)
                pass

    @hybrid_property
    def roles(self):
        if self._held_roles is None:
            return {}
        return self._held_roles

    def remove_all_held_roles(self):
        self._held_roles = {}

    def set_held_role(self, role: str, tier: Union[str, None]):
        if role not in ACCESS_ROLES:
            raise RoleNotFoundException("Role '{}' not valid".format(role))
        allowed_tiers = ACCESS_ROLES[role]
        if tier is not None and tier not in allowed_tiers:
            raise TierNotFoundException(
                "Tier {} not recognised for role {}".format(tier, role))

        if self._held_roles is None:
            self._held_roles = {}
        if tier is None:
            self._held_roles.pop(role, None)
        else:
            self._held_roles[role] = tier
            flag_modified(self, '_held_roles')

    @hybrid_property
    def has_admin_role(self):
        return AccessControl.has_any_tier(self.roles, 'ADMIN')

    @has_admin_role.expression
    def has_admin_role(cls):
        return cls._held_roles.has_key('ADMIN')

    @hybrid_property
    def has_vendor_role(self):
        return AccessControl.has_any_tier(self.roles, 'VENDOR')

    @has_vendor_role.expression
    def has_vendor_role(cls):
        return cls._held_roles.has_key('VENDOR')

    @hybrid_property
    def has_beneficiary_role(self):
        return AccessControl.has_any_tier(self.roles, 'BENEFICIARY')

    @has_beneficiary_role.expression
    def has_beneficiary_role(cls):
        return cls._held_roles.has_key('BENEFICIARY')

    @hybrid_property
    def has_token_agent_role(self):
        return AccessControl.has_any_tier(self.roles, 'TOKEN_AGENT')

    @hybrid_property
    def has_group_account_role(self):
        return AccessControl.has_any_tier(self.roles, 'GROUP_ACCOUNT')

    @hybrid_property
    def admin_tier(self):
        return self._held_roles.get('ADMIN', None)

    @hybrid_property
    def vendor_tier(self):
        return self._held_roles.get('VENDOR', None)

    # todo: Refactor into above roles
    # These two are here to interface with the mobile API
    @hybrid_property
    def is_vendor(self):
        return AccessControl.has_sufficient_tier(self.roles, 'VENDOR', 'vendor')

    @hybrid_property
    def is_supervendor(self):
        return AccessControl.has_sufficient_tier(self.roles, 'VENDOR', 'supervendor')

    @hybrid_property
    def organisation_ids(self):
        return [organisation.id for organisation in self.organisations]

    @property
    def transfer_account(self):
        active_organisation = getattr(g, "active_organisation", None) or self.fallback_active_organisation()

        # TODO: Review if this could have a better concept of a default?
        return self.get_transfer_account_for_organisation(active_organisation)

    def get_transfer_account_for_organisation(self, organisation):
        for ta in self.transfer_accounts:
            if ta in organisation.transfer_accounts:
                return ta

        raise Exception(
            f"No matching transfer account for user {self}, token {organisation.token} and organsation {organisation}"
        )

    def get_transfer_account_for_token(self, token):
        return find_transfer_accounts_with_matching_token(self, token)

    def fallback_active_organisation(self):
        if len(self.organisations) == 0:
            return None

        if len(self.organisations) > 1:
            return self.default_organisation

        return self.organisations[0]

    def update_last_seen_ts(self):
        cur_time = datetime.datetime.utcnow()
        if self._last_seen:
            # default to 1 minute intervals
            if cur_time - self._last_seen >= datetime.timedelta(minutes=1):
                self._last_seen = cur_time
        else:
            self._last_seen = cur_time

    @staticmethod
    def salt_hash_secret(password):
        f = Fernet(config.PASSWORD_PEPPER)
        return f.encrypt(bcrypt.hashpw(password.encode(), bcrypt.gensalt())).decode()

    @staticmethod
    def check_salt_hashed_secret(password, hashed_password):
        f = Fernet(config.PASSWORD_PEPPER)
        hashed_password = f.decrypt(hashed_password.encode())
        return bcrypt.checkpw(password.encode(), hashed_password)

    def hash_password(self, password):
        self.password_hash = self.salt_hash_secret(password)

    def verify_password(self, password):
        return self.check_salt_hashed_secret(password, self.password_hash)

    def hash_pin(self, pin):
        self.pin_hash = self.salt_hash_secret(pin)

    def verify_pin(self, pin):
        return self.check_salt_hashed_secret(pin, self.pin_hash)

    def encode_TFA_token(self, valid_days=1):
        """
        Generates the Auth Token for TFA
        :return: string
        """
        try:

            payload = {
                'exp': datetime.datetime.utcnow() + datetime.timedelta(days=valid_days, seconds=30),
                'iat': datetime.datetime.utcnow(),
                'id': self.id
            }

            return jwt.encode(
                payload,
                current_app.config['SECRET_KEY'],
                algorithm='HS256'
            )
        except Exception as e:
            return e

    def encode_auth_token(self):
        """
        Generates the Auth Token
        :return: string
        """
        try:

            payload = {
                'exp': datetime.datetime.utcnow() + datetime.timedelta(days=7, seconds=0),
                'iat': datetime.datetime.utcnow(),
                'id': self.id,
                'roles': self.roles
            }

            return jwt.encode(
                payload,
                current_app.config['SECRET_KEY'],
                algorithm='HS256'
            )
        except Exception as e:
            return e

    @staticmethod
    def decode_auth_token(auth_token, token_type='Auth'):
        """
        Validates the auth token
        :param auth_token:
        :return: integer|string
        """
        try:
            payload = jwt.decode(auth_token, current_app.config.get(
                'SECRET_KEY'), algorithms='HS256')
            is_blacklisted_token = BlacklistToken.check_blacklist(auth_token)
            if is_blacklisted_token:
                return 'Token blacklisted. Please log in again.'
            else:
                return payload

        except jwt.ExpiredSignatureError:
            return '{} Token Signature expired.'.format(token_type)
        except jwt.InvalidTokenError:
            return 'Invalid {} Token.'.format(token_type)

    def encode_single_use_JWS(self, token_type):

        s = TimedJSONWebSignatureSerializer(current_app.config['SECRET_KEY'],
                                            expires_in=current_app.config['TOKEN_EXPIRATION'])

        return s.dumps({'id': self.id, 'type': token_type}).decode("utf-8")

    @classmethod
    def decode_single_use_JWS(cls, token, required_type):

        try:
            s = TimedJSONWebSignatureSerializer(
                current_app.config['SECRET_KEY'])

            data = s.loads(token.encode("utf-8"))

            user_id = data.get('id')

            token_type = data.get('type')

            if token_type != required_type:
                return {'success': False, 'message': 'Wrong token type (needed %s)' % required_type}

            if not user_id:
                return {'success': False, 'message': 'No User ID provided'}

            user = cls.query.filter_by(
                id=user_id).execution_options(show_all=True).first()

            if not user:
                return {'success': False, 'message': 'User not found'}

            return {'success': True, 'user': user}

        except BadSignature:

            return {'success': False, 'message': 'Token signature not valid'}

        except SignatureExpired:

            return {'success': False, 'message': 'Token has expired'}

        except Exception as e:

            return {'success': False, 'message': e}

    def save_password_reset_token(self, password_reset_token):
        # make a "clone" of the existing token list
        self.clear_expired_password_reset_tokens()
        current_password_reset_tokens = self.password_reset_tokens[:]
        current_password_reset_tokens.append(password_reset_token)
        # set db value
        self.password_reset_tokens = current_password_reset_tokens

    def save_pin_reset_token(self, pin_reset_token):
        self.clear_expired_pin_reset_tokens()

        current_pin_reset_tokens = self.pin_reset_tokens[:]
        current_pin_reset_tokens.append(pin_reset_token)

        self.pin_reset_tokens = current_pin_reset_tokens

    def check_reset_token_already_used(self, password_reset_token):
        self.clear_expired_password_reset_tokens()
        is_valid = password_reset_token in self.password_reset_tokens
        return is_valid

    def delete_password_reset_tokens(self):
        self.password_reset_tokens = []

    def delete_pin_reset_tokens(self):
        self.pin_reset_tokens = []

    def clear_expired_reset_tokens(self, token_list):
        if token_list is None:
            token_list = []

        valid_tokens = []
        for token in token_list:
            validity_check = self.decode_single_use_JWS(token, 'R')
            if validity_check['success']:
                valid_tokens.append(token)
        return valid_tokens

    def clear_expired_password_reset_tokens(self):
        tokens = self.clear_expired_reset_tokens(self.password_reset_tokens)
        self.password_reset_tokens = tokens

    def clear_expired_pin_reset_tokens(self):
        tokens = self.clear_expired_reset_tokens(self.pin_reset_tokens)
        self.pin_reset_tokens = tokens

    def create_admin_auth(self, email, password, tier='view', organisation=None):
        self.email = email
        self.hash_password(password)
        self.set_held_role('ADMIN', tier)

        if organisation:
            self.add_user_to_organisation(organisation, is_admin=True)

    def add_user_to_organisation(self, organisation: Organisation, is_admin=False):
        if not self.default_organisation:
            self.default_organisation = organisation

        self.organisations.append(organisation)

        if is_admin and organisation.org_level_transfer_account_id:
            if organisation.org_level_transfer_account is None:
                organisation.org_level_transfer_account = (
                    db.session.query(server.models.transfer_account.TransferAccount)
                    .execution_options(show_all=True)
                    .get(organisation.org_level_transfer_account_id))

            self.transfer_accounts.append(organisation.org_level_transfer_account)

    def is_TFA_required(self):
        for tier in current_app.config['TFA_REQUIRED_ROLES']:
            if AccessControl.has_exact_role(self.roles, 'ADMIN', tier):
                return True
        else:
            return False

    def is_TFA_secret_set(self):
        return bool(self._TFA_secret)

    def set_TFA_secret(self):
        secret = pyotp.random_base32()
        self._TFA_secret = encrypt_string(secret)

    def get_TFA_secret(self):
        return decrypt_string(self._TFA_secret)

    def validate_OTP(self, input_otp):
        secret = self.get_TFA_secret()
        server_otp = pyotp.TOTP(secret)
        ret = server_otp.verify(input_otp, valid_window=2)
        return ret

    def set_one_time_code(self, supplied_one_time_code):
        if supplied_one_time_code is None:
            self.one_time_code = str(random.randint(0, 9999)).zfill(4)
        else:
            self.one_time_code = supplied_one_time_code

    # pin as used in mobile. is set to password. we should probably change this to be same as ussd pin
    def set_pin(self, supplied_pin=None, is_activated=False):
        self.is_activated = is_activated

        if not is_activated:
            # Use a one time code, either generated or supplied. PIN will be set to random number for now
            self.set_one_time_code(supplied_one_time_code=supplied_pin)

            pin = str(random.randint(0, 9999)).zfill(4)
        else:
            pin = supplied_pin

        self.hash_password(pin)

    def has_valid_pin(self):
        # not in the process of resetting pin and has a pin
        self.clear_expired_pin_reset_tokens()
        not_resetting = len(self.pin_reset_tokens) == 0

        return self.pin_hash is not None and not_resetting and self.failed_pin_attempts < 3

    def user_details(self):
        # should drop the country code from phone number?
        return "{} {} {}".format(self.first_name, self.last_name, self.phone)

    def get_most_relevant_transfer_usages(self):
        """Finds the transfer usage/business categories there are most relevant for the user
        based on the last number of send and completed credit transfers supplemented with the
        default business categories
        :return: list of most relevant transfer usage objects for the usage
        """

        sql = text('''
            SELECT *, COUNT(*) FROM
                (SELECT c.transfer_use::text FROM credit_transfer c
                WHERE c.sender_user_id = {} AND c.transfer_status = 'COMPLETE'
                ORDER BY c.updated DESC
                LIMIT 20)
            C GROUP BY transfer_use ORDER BY count DESC
        '''.format(self.id))
        result = db.session.execute(sql)
        most_common_uses = {}
        for row in result:
            if row[0] is not None:
                for use in json.loads(row[0]):
                    most_common_uses[use] = row[1]

        return most_common_uses

    def get_reserve_token(self):
        # reserve token is master token for now
        return Organisation.master_organisation().token

    def __init__(self, blockchain_address=None, **kwargs):
        super(User, self).__init__(**kwargs)

        self.secret = ''.join(random.choices(
            string.ascii_letters + string.digits, k=16))

        if self.sign_up_method != SignupMethodEnum.USSD_SELF_SIGNUP.value:
            self.primary_blockchain_address = blockchain_address or bt.create_blockchain_wallet()

    def __repr__(self):
        if self.has_admin_role:
            return '<Admin {} {}>'.format(self.id, self.email)
        elif self.has_vendor_role:
            return '<Vendor {} {}>'.format(self.id, self.phone)
        else:
            return '<User {} {}>'.format(self.id, self.phone)<|MERGE_RESOLUTION|>--- conflicted
+++ resolved
@@ -17,12 +17,7 @@
 import string
 import sentry_sdk
 
-<<<<<<< HEAD
-from server import db, sentry, celery_app, bt
-
-=======
 from server import db, celery_app, bt
->>>>>>> b3cbbc29
 from server.utils.misc import encrypt_string, decrypt_string
 from server.utils.access_control import AccessControl
 from server.utils.phone import proccess_phone_number
