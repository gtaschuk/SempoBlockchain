from flask import Flask, request, redirect, render_template, make_response, jsonify, g
from flask_cors import CORS

from flask_sqlalchemy import SQLAlchemy
from flask_basicauth import BasicAuth
from flask_limiter import Limiter
from flask_limiter.util import get_remote_address
from celery import Celery
from pusher import Pusher
import boto3
from twilio.rest import Client as TwilioClient
from raven.contrib.flask import Sentry
import messagebird
from datetime import datetime
import redis
import config
from eth_utils import to_checksum_address

import sys, os

# try:
#     import uwsgi
#     is_running_uwsgi = True
# except ImportError:
#     is_running_uwsgi = False

sys.path.append('../')

db = SQLAlchemy(session_options={"expire_on_commit": not config.IS_TEST})
basic_auth = BasicAuth()
sentry = Sentry()

# limiter = Limiter(key_func=get_remote_address, default_limits=["20000 per day", "2000 per hour"])

s3 = boto3.client('s3', aws_access_key_id=config.AWS_SES_KEY_ID,
                  aws_secret_access_key=config.AWS_SES_SECRET)

messagebird_client = messagebird.Client(config.MESSAGEBIRD_KEY)

celery_app = Celery('tasks',
                    broker=config.REDIS_URL,
                    backend=config.REDIS_URL,
                    task_serializer='json')
<<<<<<< HEAD
#
# def encrypt_string(raw_string):
#
#     import base64
#     from cryptography.fernet import Fernet
#     from eth_utils import keccak
#
#     fernet_encryption_key = base64.b64encode(keccak(text=config.SECRET_KEY))
#     cipher_suite = Fernet(fernet_encryption_key)
#
#     return cipher_suite.encrypt(raw_string.encode('utf-8')).decode('utf-8')
#
# encrypted_private_key = encrypt_string(config.MASTER_WALLET_PRIVATE_KEY)
# dependent_on_tasks = None
# for i in range(0,20):
#     blockchain_task = celery_app.signature('eth_trans_manager.celery_tasks.transact_with_contract_function',
#                                            kwargs={
#                                                'encrypted_private_key': encrypted_private_key,
#                                                'contract': 'Dai Stablecoin v1.0',
#                                                'function': 'transfer',
#                                                'args': [
#                                                    '0x68D3ce90D84B4DD8936908Afd4079797057996bB',
#                                                    1
#                                                ],
#                                                'dependent_on_tasks': dependent_on_tasks
#                                            })
#     result = blockchain_task.delay()
#
#     try:
#         task_id = result.get(timeout=3, propagate=True, interval=0.3)
#     except Exception as e:
#         raise e
#     finally:
#         result.forget()
#
#     # if not dependent_on_tasks:
#     # dependent_on_tasks = [task_id]
#     print(task_id)
=======

def encrypt_string(raw_string):

    import base64
    from cryptography.fernet import Fernet
    from eth_utils import keccak

    fernet_encryption_key = base64.b64encode(keccak(text=config.SECRET_KEY))
    cipher_suite = Fernet(fernet_encryption_key)

    return cipher_suite.encrypt(raw_string.encode('utf-8')).decode('utf-8')
>>>>>>> ae11052f

red = redis.Redis.from_url(config.REDIS_URL)

pusher_client = Pusher(app_id=config.PUSHER_APP_ID,
                       key=config.PUSHER_KEY,
                       secret=config.PUSHER_SECRET,
                       cluster=config.PUSHER_CLUSTER,
                       ssl=True)

twilio_client = TwilioClient(config.TWILIO_SID, config.TWILIO_TOKEN)


def create_app():
    # create and configure the app
    app = Flask(__name__, instance_relative_config=True)

    app.config.from_object('config')
    app.config['BASEDIR'] = os.path.abspath(os.path.dirname(__file__))
    # app.config["SQLALCHEMY_ECHO"] = True

    # ensure the instance folder exists
    try:
        os.makedirs(app.instance_path)
    except OSError:
        pass

    register_extensions(app)
    register_blueprints(app)

    return app


def register_extensions(app):
    db.init_app(app)

    basic_auth.init_app(app)

    if not config.IS_TEST:
        sentry.init_app(app, dsn=app.config['SENTRY_SERVER_DSN'])
    # limiter.init_app(app)

    CORS(app, resources={r"/api/*": {"origins": "*"}})

    celery_app.conf.update(app.config)

    print('celery joined on {} at {}'.format(app.config['REDIS_URL'], datetime.utcnow()))

def register_blueprints(app):
    @app.before_request
    def before_request():
        # Celery task list. Tasks are added here so that they can be completed after db commit
        g.celery_tasks = []

        if request.url.startswith('http://') and '.sempo.ai' in request.url:
            url = request.url.replace('http://', 'https://', 1)
            code = 301
            return redirect(url, code=code)

        # if is_running_uwsgi:
        #     print("uswgi connections status is:" + str(uwsgi.is_connected(uwsgi.connection_fd())))
        #
        #     if not uwsgi.is_connected(uwsgi.connection_fd()):
        #         return make_response(jsonify({'message': 'Connection Aborted'})), 401

    @app.after_request
    def after_request(response):
            # Execute any async celery tasks

        if response.status_code < 300 and response.status_code >= 200:
            db.session.commit()

        for task in g.celery_tasks:
            try:
                task.delay()
            except Exception as e:
                sentry.captureException()

        return response

    from .views.index import index_view
    from server.api.auth_api import auth_blueprint
    from server.api.pusher_auth_api import pusher_auth_blueprint
    from server.api.transfer_account_api import transfer_account_blueprint
    from server.api.whatsapp_api import whatsapp_blueprint
    from server.api.blockchain_transaction_api import blockchain_transaction_blueprint
    from server.api.geolocation_api import geolocation_blueprint
    from server.api.ip_address_api import ip_address_blueprint
    from server.api.dataset_api import dataset_blueprint
    from server.api.credit_transfer_api import credit_transfer_blueprint
    from server.api.sms_api import sms_blueprint
    from server.api.user_api import user_blueprint
    from server.api.me_api import me_blueprint
    from server.api.export_api import export_blueprint
    from server.api.image_uploader_api import image_uploader_blueprint
    from server.api.recognised_face_api import recognised_face_blueprint
    from server.api.filter_api import filter_blueprint
    from server.api.kyc_application_api import kyc_application_blueprint
    from server.api.wyre_api import wyre_blueprint
    from server.api.transfer_usage_api import transfer_usage_blueprint
    from server.api.transfer_card_api import transfer_cards_blueprint
    from server.api.organisation_api import organisation_blueprint
    from server.api.token_api import token_blueprint
    from server.api.slack_api import slack_blueprint

    app.register_blueprint(index_view)
    app.register_blueprint(me_blueprint, url_prefix='/api/me')
    app.register_blueprint(auth_blueprint, url_prefix='/api')
    app.register_blueprint(pusher_auth_blueprint, url_prefix='/api')
    app.register_blueprint(user_blueprint, url_prefix='/api')
    app.register_blueprint(transfer_account_blueprint, url_prefix='/api')
    app.register_blueprint(whatsapp_blueprint, url_prefix='/api')
    app.register_blueprint(blockchain_transaction_blueprint, url_prefix='/api')
    app.register_blueprint(geolocation_blueprint, url_prefix='/api')
    app.register_blueprint(ip_address_blueprint, url_prefix='/api')
    app.register_blueprint(dataset_blueprint, url_prefix='/api')
    app.register_blueprint(credit_transfer_blueprint, url_prefix='/api')
    app.register_blueprint(sms_blueprint, url_prefix='/api')
    app.register_blueprint(export_blueprint, url_prefix='/api')
    app.register_blueprint(image_uploader_blueprint, url_prefix='/api')
    app.register_blueprint(recognised_face_blueprint, url_prefix='/api')
    app.register_blueprint(kyc_application_blueprint, url_prefix='/api')
    app.register_blueprint(wyre_blueprint, url_prefix='/api')
    app.register_blueprint(transfer_usage_blueprint, url_prefix='/api')
    app.register_blueprint(transfer_cards_blueprint, url_prefix='/api')
    app.register_blueprint(organisation_blueprint, url_prefix='/api')
    app.register_blueprint(token_blueprint, url_prefix='/api')
    app.register_blueprint(slack_blueprint, url_prefix='/api')

    # 404 handled in react
    @app.errorhandler(404)
    def page_not_found(e):
        return render_template('index.html'), 404<|MERGE_RESOLUTION|>--- conflicted
+++ resolved
@@ -41,7 +41,6 @@
                     broker=config.REDIS_URL,
                     backend=config.REDIS_URL,
                     task_serializer='json')
-<<<<<<< HEAD
 #
 # def encrypt_string(raw_string):
 #
@@ -80,19 +79,6 @@
 #     # if not dependent_on_tasks:
 #     # dependent_on_tasks = [task_id]
 #     print(task_id)
-=======
-
-def encrypt_string(raw_string):
-
-    import base64
-    from cryptography.fernet import Fernet
-    from eth_utils import keccak
-
-    fernet_encryption_key = base64.b64encode(keccak(text=config.SECRET_KEY))
-    cipher_suite = Fernet(fernet_encryption_key)
-
-    return cipher_suite.encrypt(raw_string.encode('utf-8')).decode('utf-8')
->>>>>>> ae11052f
 
 red = redis.Redis.from_url(config.REDIS_URL)
 
