--- conflicted
+++ resolved
@@ -356,10 +356,7 @@
                     response_list.append({'status': 201, 'message': message})
 
                 else:
-<<<<<<< HEAD
-=======
                     db.session.flush()
->>>>>>> 0b5c9571
                     credit_transfer = credit_transfer_schema.dump(transfer).data
 
                     response_object = {
