--- conflicted
+++ resolved
@@ -217,6 +217,7 @@
     updated = db.Column(db.DateTime, default=datetime.datetime.utcnow, onupdate=datetime.datetime.utcnow)
 
 
+# todo: see if we can dynamically generate org relationships from mapper args??
 class Organisation(ModelBase):
     """
     Establishes organisation object that resources can be associated with.
@@ -315,7 +316,6 @@
     first_name      = db.Column(db.String())
     last_name       = db.Column(db.String())
 
-
     _last_seen       = db.Column(db.DateTime)
 
     email                   = db.Column(db.String())
@@ -347,14 +347,11 @@
     custom_attributes = db.Column(JSON)
     matched_profile_pictures = db.Column(JSON)
 
-<<<<<<< HEAD
     ap_user_id     = db.Column(db.String())
     ap_bank_id     = db.Column(db.String())
     ap_paypal_id   = db.Column(db.String())
     kyc_state      = db.Column(db.String())
 
-=======
->>>>>>> ae11052f
     cashout_authorised = db.Column(db.Boolean, default=False)
 
     transfer_accounts = db.relationship(
