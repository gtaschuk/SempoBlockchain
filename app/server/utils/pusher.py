--- conflicted
+++ resolved
@@ -6,15 +6,17 @@
 from server.utils import credit_transfer
 from server.utils import misc
 
-<<<<<<< HEAD
 # Pusher currently only allowes batches of 10 at a time
 # https://pusher.com/docs/channels/library_auth_reference/rest-api#post-batch-events-trigger-multiple-events-
 PUSHER_MAX_BATCH_SIZE = 10
-=======
+
 @executor.job
 def async_pusher_trigger(*args, **kwargs):
     pusher_client.trigger(*args, **kwargs)
->>>>>>> 8cfb64f9
+
+@executor.job
+def async_pusher_trigger_batch(*args, **kwargs):
+    pusher_client.trigger_batch(*args, **kwargs)
 
 def push_admin_credit_transfer(transfers):
     # If we only get one transfer, make it a list
@@ -35,22 +37,14 @@
     # Break the list of prepared transfers into MAX_BATCH_SIZE chunks and send each batch to the API
     for pusher_payload_chunk in misc.chunk_list(pusher_batch_payload, PUSHER_MAX_BATCH_SIZE):
         try:
-<<<<<<< HEAD
-            pusher_client.trigger_batch(pusher_payload_chunk)
-=======
-            async_pusher_trigger.submit(
-                pusher_channel,
-                'credit_transfer',
-                {'credit_transfer': new_transfer}
-            )
->>>>>>> 8cfb64f9
+            async_pusher_trigger_batch.submit(pusher_payload_chunk)
         except Exception as e:
             print(e)
             sentry_sdk.capture_exception(e)
 
 def push_user_transfer_confirmation(receive_user, transfer_random_key):
     try:
-        pusher_client.trigger(
+        async_pusher_trigger.submit(
             'private-user-{}-{}'.format(current_app.config['DEPLOYMENT_NAME'], receive_user.id),
             'payment_confirmed',
             {'transfer_random_key': transfer_random_key}
