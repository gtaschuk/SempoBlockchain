--- conflicted
+++ resolved
@@ -10,13 +10,6 @@
 # https://pusher.com/docs/channels/library_auth_reference/rest-api#post-batch-events-trigger-multiple-events-
 PUSHER_MAX_BATCH_SIZE = 10
 
-<<<<<<< HEAD
-def push_admin_credit_transfer(transfers):
-    # If we only get one transfer, make it a list
-    if not isinstance(transfers, list):
-        transfers = [transfers]
-
-=======
 @executor.job
 def async_pusher_trigger(*args, **kwargs):
     pusher_client.trigger(*args, **kwargs)
@@ -30,7 +23,6 @@
     if not isinstance(transfers, list):
         transfers = [transfers]
 
->>>>>>> 0b5c9571
     # Build prepared list of transfers we want to send
     pusher_batch_payload = []
     for transfer in transfers:
@@ -45,11 +37,7 @@
     # Break the list of prepared transfers into MAX_BATCH_SIZE chunks and send each batch to the API
     for pusher_payload_chunk in misc.chunk_list(pusher_batch_payload, PUSHER_MAX_BATCH_SIZE):
         try:
-<<<<<<< HEAD
-            pusher_client.trigger_batch(pusher_payload_chunk)
-=======
             async_pusher_trigger_batch.submit(pusher_payload_chunk)
->>>>>>> 0b5c9571
         except Exception as e:
             print(e)
             sentry_sdk.capture_exception(e)
