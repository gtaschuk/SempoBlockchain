"""
This file (kenya_ussd_state_machine.py) contains the KenyaUssdStateMachine responsible for managing the states of
the ussd application as would apply to its use in kenya.
It manages transitions between different states of the ussd system based on user input.
The class contains methods responsible for validation of user input and processing user input to facilitate
the services provided by the  ussd app.
"""
import re
import math

from transitions import Machine, State

from server import message_processor, ussd_tasker, bt
from server.models.user import User
from server.models.ussd import UssdSession
from server.models.transfer_usage import TransferUsage
from server.utils.i18n import i18n_for
from server.utils.user import set_custom_attributes, change_initial_pin, change_current_pin, default_token, \
    get_user_by_phone, transfer_usages_for_user, send_terms_message_if_required, attach_transfer_account_to_user, \
    update_transfer_account_user
from server.utils.credit_transfer import dollars_to_cents
from server.utils.phone import proccess_phone_number


ITEMS_PER_MENU = 8
USSD_MAX_LENGTH = 164
MIN_EXCHANGE_AMOUNT_CENTS = 40


class KenyaUssdStateMachine(Machine):

    def __repr__(self):
        return f"<KenyaUssdStateMachine: {self.state}>"

    # define machine states
    states = [
        'feed_char',
        'start',
        'initial_language_selection',
        'initial_pin_entry',
        'initial_pin_confirmation',
        # send token states
        'send_enter_recipient',
        'send_token_amount',
        'send_token_reason',
        'send_token_reason_other',
        'send_token_pin_authorization',
        'send_token_confirmation',
        # account management states
        'account_management',
        'balance_inquiry_pin_authorization',
        'choose_language',
        'pin_change',
        'current_pin',
        'new_pin',
        'new_pin_confirmation',
        'my_business',
        'about_my_business',
        'change_my_business_prompt',
        'opt_out_of_market_place_pin_authorization',
        'user_profile',
        'first_name_entry',
        'last_name_entry',
        'gender_entry',
        'location_entry',
        # directory listing state
        'directory_listing',
        'directory_listing_other',
        # exchange token states
        'exchange_token',
        # 'exchange_rate_pin_authorization',
        'exchange_token_agent_number_entry',
        'exchange_token_amount_entry',
        'exchange_token_pin_authorization',
        'exchange_token_confirmation',
        # help state
        'help',
        # exit states
        'exit',
        'exit_not_registered',
        'exit_invalid_menu_option',
        'exit_invalid_recipient',
        'exit_invalid_input',
        'exit_use_exchange_menu',
        'exit_wrong_pin',
        'exit_invalid_pin',
        'exit_pin_mismatch',
        'exit_pin_blocked',
        'exit_invalid_token_agent',
        'exit_invalid_exchange_amount',
        'exit_account_creation_prompt',
        State(name='complete', on_enter=['send_terms_to_user_if_required'])
    ]

    def send_sms(self, phone, message_key, **kwargs):
        message = i18n_for(self.user, "ussd.kenya.{}".format(message_key), **kwargs)
        message_processor.send_message(phone, message)

    def change_preferred_language_to_sw(self, user_input):
        self.change_preferred_language_to("sw")

    def change_preferred_language_to_en(self, user_input):
        self.change_preferred_language_to("en")

    def change_preferred_language_to(self, language):
        self.user.preferred_language = language

    def send_language_change_sms(self, language):
        self.send_sms(self.user.phone, "language_change_sms")

    def initial_change_preferred_language_to_sw(self, user_input):
        self.initial_change_preferred_language_to("sw")

    def initial_change_preferred_language_to_en(self, user_input):
        self.initial_change_preferred_language_to("en")

    def initial_change_preferred_language_to(self, language):
        self.user.preferred_language = language

    def save_business_directory_info(self, user_input):
        attrs = {
            "custom_attributes": {
                "bio": user_input
            }
        }
        set_custom_attributes(attrs, self.user)

    def change_opted_in_market_status(self, user_input):
        self.user.is_market_enabled = False
        self.send_sms(self.user.phone, "opt_out_of_market_place_sms")

    def send_terms_to_user_if_required(self, user_input):
        send_terms_message_if_required(self.user)

    def set_phone_as_verified(self, user_input):
        self.user.is_phone_verified = True

    def save_pin_data(self, user_input):
        self.session.set_data('initial_pin', user_input)

    def save_first_name_data(self, user_input):
        self.session.set_data('first_name', user_input)

    def save_username_info(self, user_input):
        first_name = self.session.get_data('first_name')
        last_name = user_input
        update_transfer_account_user(self.user,
                                     first_name=first_name,
                                     last_name=last_name)

    def save_gender_info(self, user_input):
        gender = ''
        if self.menu_one_selected(user_input):
            gender = 'Male'
        if self.menu_two_selected(user_input):
            gender = 'Female'

        attrs = {
            "custom_attributes": {
                "gender": gender
            }
        }
        set_custom_attributes(attrs, self.user)

    def save_location_info(self, user_input):
        update_transfer_account_user(self.user, location=user_input)

    def is_valid_pin(self, user_input):
        pin_validity = False
        if len(user_input) == 4 and re.match(r"\d", user_input):
            pin_validity = True
        return pin_validity

    def new_pins_match(self, user_input):
        pins_match = False
        # get previous pin input
        initial_pin = self.session.get_data('initial_pin')
        if user_input == initial_pin:
            pins_match = True
        return pins_match

    def authorize_pin(self, pin):
        authorized = False
        if self.user.failed_pin_attempts is None:
            self.user.failed_pin_attempts = 0
        if self.user.failed_pin_attempts >= 3:
            return False
        if self.user.failed_pin_attempts < 3:
            authorized = self.user.verify_pin(pin)
            if authorized:
                if self.user.failed_pin_attempts > 0:
                    self.user.failed_pin_attempts = 0
            else:
                self.user.failed_pin_attempts += 1
        return authorized

    def complete_initial_pin_change(self, user_input):
        try:
            change_initial_pin(user=self.user, new_pin=user_input)
        except Exception as e:
            self.send_sms(self.user.phone, "pin_change_error_sms")
            raise e

    def complete_pin_change(self, user_input):
        try:
            change_current_pin(user=self.user, new_pin=user_input)
            self.send_sms(self.user.phone, "pin_change_success_sms")
        except Exception as e:
            self.send_sms(self.user.phone, "pin_change_error_sms")
            raise e

    def is_authorized_pin(self, user_input):
        return self.authorize_pin(user_input)

    def is_blocked_pin(self, user_input):
        return self.user.failed_pin_attempts is not None and self.user.failed_pin_attempts == 3

    def is_valid_new_pin(self, user_input):
        return self.is_valid_pin(user_input) and not self.user.verify_pin(user_input)

    # recipient exists, is not initiator, matches active and agent requirements
    def is_valid_recipient(self, user, should_be_active, should_be_agent):
        return user is not None and \
            user.phone != self.user.phone and \
            user.is_disabled != should_be_active and \
            user.has_token_agent_role == should_be_agent

    def is_user(self, user_input):
        user = get_user_by_phone(user_input, "KE")
        return self.is_valid_recipient(user, True, False)

    def is_token_agent(self, user_input):
        user = get_user_by_phone(user_input, "KE")
        return self.is_valid_recipient(user, True, True)

    def save_recipient_phone(self, user_input):
        self.session.set_data('recipient_phone', user_input)

    def save_transaction_amount(self, user_input):
        self.session.set_data('transaction_amount', dollars_to_cents(user_input))

    def save_transaction_reason(self, user_input):
        chosen_transfer_usage = self.get_select_transfer_usage(user_input)

        transfer_reason = None
        if self.user.preferred_language is not None and chosen_transfer_usage.translations is not None:
            transfer_reason = chosen_transfer_usage.translations.get(self.user.preferred_language)
        if transfer_reason is None:
            transfer_reason = chosen_transfer_usage.name

        self.session.set_data('transaction_reason_i18n', transfer_reason)
        self.session.set_data('transaction_reason_id', chosen_transfer_usage.id)

    def set_usage_menu_number(self, user_input):
        current_menu_nr = self.session.get_data('usage_menu')
        if int(user_input) == 9:
            current_menu_nr = current_menu_nr + 1
            self.session.set_data('usage_menu', current_menu_nr)
        elif int(user_input) == 10:
            current_menu_nr = current_menu_nr - 1 if current_menu_nr > 0 else 0
            self.session.set_data('usage_menu', current_menu_nr)

    def process_send_token_request(self, user_input):
        user = get_user_by_phone(self.session.get_data('recipient_phone'), "KE")
        amount = float(self.session.get_data('transaction_amount'))
        reason_str = self.session.get_data('transaction_reason_i18n')
        reason_id = float(self.session.get_data('transaction_reason_id'))
        ussd_tasker.send_token(self.user, user, amount, reason_str, reason_id)

    def upsell_unregistered_recipient(self, user_input):
        recipient_phone = proccess_phone_number(user_input)
        self.send_sms(
            self.user.phone,
            'upsell_message_sender',
            recipient_phone=recipient_phone,
        )
        self.send_sms(
            recipient_phone,
            'upsell_message_recipient',
            first_name=self.user.first_name,
            last_name=self.user.last_name,
            token_name=default_token(self.user).name
        )

    def inquire_balance(self, user_input):
        ussd_tasker.inquire_balance(self.user)

    def send_directory_listing(self, user_input):
        chosen_transfer_usage = self.get_select_transfer_usage(user_input)
        ussd_tasker.send_directory_listing(self.user, chosen_transfer_usage)

    def fetch_user_exchange_rate(self, user_input):
        ussd_tasker.fetch_user_exchange_rate(self.user)

    def is_valid_token_agent(self, user_input):
        user = get_user_by_phone(user_input, "KE")
        return user is not None and user.has_token_agent_role

    def save_exchange_agent_phone(self, user_input):
        self.session.set_data('agent_phone', user_input)

    def is_valid_token_amount(self, user_input):
        try:
            return float(user_input) > 0
        except ValueError:
            return False

    def is_valid_token_exchange_amount(self, user_input):
        return float(user_input) * 100 >= MIN_EXCHANGE_AMOUNT_CENTS

    def is_valid_menu_option(self, user_input):
        try:
            return 0 <= int(user_input) <= 9
        except ValueError:
            return False

    def is_valid_other_menu_option(self, user_input):
        try:
            return 0 <= int(user_input) <= 10
        except ValueError:
            return False

    def save_exchange_amount(self, user_input):
        self.session.set_data('exchange_amount', dollars_to_cents(user_input))

    def process_exchange_token_request(self, user_input):
        agent = get_user_by_phone(self.session.get_data('agent_phone'), "KE")
        amount = float(self.session.get_data('exchange_amount'))
        ussd_tasker.exchange_token(self.user, agent, amount)

    @staticmethod
    def make_usage_mapping(usage: TransferUsage):
        return {'id': usage.id, 'translations': usage.translations, 'name': usage.name}

    def store_transfer_usage(self, user_input):
        usages = transfer_usages_for_user(self.user)
        transfer_usage_map = list(map(KenyaUssdStateMachine.make_usage_mapping, usages))

        self.session.set_data('transfer_usage_mapping', transfer_usage_map)
        self.session.set_data('usage_menu', 0)

    def get_select_transfer_usage(self, user_input):
        menu_page = self.session.get_data('usage_menu')
        usage_stack = self.session.get_data('usage_index_stack') or [0]
        idx = usage_stack[menu_page] + int(user_input) - 1
        selected_tranfer_usage_id = self.session.get_data('transfer_usage_mapping')[idx]['id']
        return TransferUsage.query.get(selected_tranfer_usage_id)

    def process_account_creation_request(self, user_input):
        try:
            attach_transfer_account_to_user(self.user)
            self.send_sms(self.user.phone, "account_creation_success_sms")
        except Exception as e:
            self.send_sms(self.user.phone, "account_creation_error_sms")
            raise Exception('Account creation failed. Error: ', e)


    def menu_one_selected(self, user_input):
        return user_input == '1'

    def menu_two_selected(self, user_input):
        return user_input == '2'

    def menu_three_selected(self, user_input):
        return user_input == '3'

    def menu_four_selected(self, user_input):
        return user_input == '4'

    def menu_five_selected(self, user_input):
        return user_input == '5'

    def menu_six_selected(self, user_input):
        return user_input == '6'

    def menu_nine_selected(self, user_input):
        return user_input == '9'

    def menu_ten_selected(self, user_input):
        return user_input == '10'

    # initialize machine
    def __init__(self, session: UssdSession, user: User):
        self.session = session
        self.user = user
        Machine.__init__(
            self,
            model=self,
            states=self.states,
            initial=session.state
        )

        # event: initial_language_selection transitions
        initial_language_selection_transitions = [
            {'trigger': 'feed_char',
             'source': 'initial_language_selection',
             'dest': 'initial_pin_entry',
<<<<<<< HEAD
             'after': 'change_preferred_language_to_en',
=======
             'after': 'initial_change_preferred_language_to_en',
>>>>>>> b3cbbc29
             'conditions': 'menu_one_selected'},
            {'trigger': 'feed_char',
             'source': 'initial_language_selection',
             'dest': 'initial_pin_entry',
<<<<<<< HEAD
             'after': 'change_preferred_language_to_sw',
=======
             'after': 'initial_change_preferred_language_to_sw',
>>>>>>> b3cbbc29
             'conditions': 'menu_two_selected'},
            {'trigger': 'feed_char',
             'source': 'initial_language_selection',
             'dest': 'help',
             'conditions': 'menu_three_selected'},
            {'trigger': 'feed_char',
             'source': 'initial_language_selection',
             'dest': 'exit_invalid_menu_option'}
        ]
        self.add_transitions(initial_language_selection_transitions)

        # event: initial_pin_entry transitions
        initial_pin_entry_transitions = [
            {'trigger': 'feed_char',
             'source': 'initial_pin_entry',
             'dest': 'initial_pin_confirmation',
             'after': 'save_pin_data',
             'conditions': 'is_valid_pin'},
            {'trigger': 'feed_char',
             'source': 'initial_pin_entry',
             'dest': 'exit_invalid_pin'}
        ]
        self.add_transitions(initial_pin_entry_transitions)

        # event: initial_pin_confirmation transitions
        initial_pin_confirmation_transitions = [
            {'trigger': 'feed_char',
             'source': 'initial_pin_confirmation',
<<<<<<< HEAD
             'dest': 'exit_account_creation_prompt',
             'after': ['complete_initial_pin_change', 'set_phone_as_verified', 'send_terms_to_user_if_required',
                       'process_account_creation_request'],
=======
             'dest': 'start',
             'after': ['complete_initial_pin_change', 'set_phone_as_verified'],
>>>>>>> b3cbbc29
             'conditions': 'new_pins_match'},
            {'trigger': 'feed_char',
             'source': 'initial_pin_confirmation',
             'dest': 'exit_pin_mismatch'}
        ]
        self.add_transitions(initial_pin_confirmation_transitions)

        # event: start_transitions
        start_transitions = [
            {'trigger': 'feed_char',
             'source': 'start',
             'dest': 'send_enter_recipient',
             'conditions': 'menu_one_selected'},
            {'trigger': 'feed_char',
             'source': 'start',
             'dest': 'account_management',
             'conditions': 'menu_two_selected'},
            {'trigger': 'feed_char',
             'source': 'start',
             'dest': 'directory_listing',
             'conditions': 'menu_three_selected',
             'after': 'store_transfer_usage'},
            {'trigger': 'feed_char',
             'source': 'start',
             'dest': 'exchange_token',
             'conditions': 'menu_four_selected'},
            {'trigger': 'feed_char',
             'source': 'start',
             'dest': 'help',
             'conditions': 'menu_five_selected'},
            {'trigger': 'feed_char',
             'source': 'start',
             'dest': 'exit_invalid_menu_option'}
        ]
        self.add_transitions(start_transitions)

        # event: send_enter_recipient transitions
        send_enter_recipient_transitions = [
            {'trigger': 'feed_char',
             'source': 'send_enter_recipient',
             'dest': 'send_token_amount',
             'conditions': 'is_user',
             'after': 'save_recipient_phone'},
            {'trigger': 'feed_char',
             'source': 'send_enter_recipient',
             'dest': 'exit_use_exchange_menu',
             'conditions': 'is_token_agent'},
            {'trigger': 'feed_char',
             'source': 'send_enter_recipient',
             'dest': 'exit_invalid_recipient',
             'after': 'upsell_unregistered_recipient'}
        ]
        self.add_transitions(send_enter_recipient_transitions)

        # event: send_token_amount transitions
        send_token_amount_transitions = [
            {'trigger': 'feed_char',
             'source': 'send_token_amount',
             'dest': 'send_token_reason',
             'conditions': 'is_valid_token_amount',
             'after': ['save_transaction_amount', 'store_transfer_usage']},
            {'trigger': 'feed_char',
             'source': 'send_token_amount',
             'dest': 'exit_invalid_input',
            },
        ]
        self.add_transitions(send_token_amount_transitions)

        # event: send_token_reason transitions
        send_token_reason_transitions = [
            {'trigger': 'feed_char',
             'source': 'send_token_reason',
             'dest': 'send_token_reason_other',
             'conditions': 'menu_nine_selected',
             'after': 'set_usage_menu_number'},
            {'trigger': 'feed_char',
             'source': 'send_token_reason',
             'dest': 'send_token_pin_authorization',
             'after': 'save_transaction_reason',
             'conditions': 'is_valid_menu_option'},
            {'trigger': 'feed_char',
             'source': 'send_token_reason',
             'dest': 'exit_invalid_menu_option'},
            {'trigger': 'feed_char',
             'source': 'send_token_reason_other',
             'dest': 'send_token_reason_other',
             'conditions': 'menu_nine_selected',
             'after': 'set_usage_menu_number'},
            {'trigger': 'feed_char',
             'source': 'send_token_reason_other',
             'dest': 'send_token_reason_other',
             'conditions': 'menu_ten_selected',
             'after': 'set_usage_menu_number'},
            {'trigger': 'feed_char',
             'source': 'send_token_reason_other',
             'dest': 'send_token_pin_authorization',
             'after': 'save_transaction_reason',
             'conditions': 'is_valid_other_menu_option'},
            {'trigger': 'feed_char',
             'source': 'send_token_reason_other',
             'dest': 'exit_invalid_menu_option'},
        ]
        self.add_transitions(send_token_reason_transitions)

        # directory_listing transitions
        directory_listing_transitions = [
            {'trigger': 'feed_char',
             'source': 'directory_listing',
             'dest': 'directory_listing_other',
             'conditions': 'menu_nine_selected',
             'after': 'set_usage_menu_number'},
            {'trigger': 'feed_char',
             'source': 'directory_listing',
             'dest': 'complete',
             'after': 'send_directory_listing',
             'conditions': 'is_valid_menu_option'},
            {'trigger': 'feed_char',
             'source': 'directory_listing',
             'dest': 'exit_invalid_menu_option'},
            {'trigger': 'feed_char',
             'source': 'directory_listing_other',
             'dest': 'directory_listing_other',
             'conditions': 'menu_nine_selected',
             'after': 'set_usage_menu_number'},
            {'trigger': 'feed_char',
             'source': 'directory_listing_other',
             'dest': 'directory_listing_other',
             'conditions': 'menu_ten_selected',
             'after': 'set_usage_menu_number'},
            {'trigger': 'feed_char',
             'source': 'directory_listing_other',
             'dest': 'complete',
             'after': 'send_directory_listing',
             'conditions': 'is_valid_other_menu_option'},
            {'trigger': 'feed_char',
             'source': 'directory_listing_other',
             'dest': 'exit_invalid_menu_option'},
        ]
        self.add_transitions(directory_listing_transitions)

        # event: send_token_pin_authorization transitions
        send_token_pin_authorization_transitions = [
            {'trigger': 'feed_char',
             'source': 'send_token_pin_authorization',
             'dest': 'send_token_confirmation',
             'conditions': 'is_authorized_pin'},
            {'trigger': 'feed_char',
             'source': 'send_token_pin_authorization',
             'dest': 'exit_pin_blocked',
             'conditions': 'is_blocked_pin'}
        ]
        self.add_transitions(send_token_pin_authorization_transitions)

        # event: send_token_confirmation transitions
        send_token_confirmation_transitions = [
            {'trigger': 'feed_char',
             'source': 'send_token_confirmation',
             'dest': 'complete',
             'after': 'process_send_token_request',
             'conditions': 'menu_one_selected'},
            {'trigger': 'feed_char',
             'source': 'send_token_confirmation',
             'dest': 'exit',
             'conditions': 'menu_two_selected'},
            {'trigger': 'feed_char',
             'source': 'send_token_confirmation',
             'dest': 'exit_invalid_menu_option'}
        ]
        self.add_transitions(send_token_confirmation_transitions)

        # event: account_management transitions
        account_management_transitions = [
            {'trigger': 'feed_char',
             'source': 'account_management',
             'dest': 'my_business',
             'conditions': 'menu_one_selected'},
            {'trigger': 'feed_char',
             'source': 'account_management',
             'dest': 'choose_language',
             'conditions': 'menu_two_selected'},
            {'trigger': 'feed_char',
             'source': 'account_management',
             'dest': 'balance_inquiry_pin_authorization',
             'conditions': 'menu_three_selected'},
            {'trigger': 'feed_char',
             'source': 'account_management',
             'dest': 'current_pin',
             'conditions': 'menu_four_selected'},
            {'trigger': 'feed_char',
             'source': 'account_management',
             'dest': 'opt_out_of_market_place_pin_authorization',
             'conditions': 'menu_five_selected'},
            {'trigger': 'feed_char',
             'source': 'account_management',
             'dest': 'user_profile',
             'conditions': 'menu_six_selected'},
            {'trigger': 'feed_char',
             'source': 'account_management',
             'dest': 'exit_invalid_menu_option'}
        ]
        self.add_transitions(account_management_transitions)

        # event: my_business transitions
        my_business_transitions = [
            {'trigger': 'feed_char',
             'source': 'my_business',
             'dest': 'about_my_business',
             'conditions': 'menu_one_selected'},
            {'trigger': 'feed_char',
             'source': 'my_business',
             'dest': 'change_my_business_prompt',
             'conditions': 'menu_two_selected'},
            {'trigger': 'feed_char',
             'source': 'my_business',
             'dest': 'exit_invalid_menu_option'}
        ]
        self.add_transitions(my_business_transitions)

        # event change_my_business_prompt transition
        self.add_transition(trigger='feed_char',
                            source='change_my_business_prompt',
                            dest='exit',
                            after='save_business_directory_info')

        # event: choose_language transition
        choose_language_transitions = [
            {'trigger': 'feed_char',
             'source': 'choose_language',
             'dest': 'complete',
             'after': ['change_preferred_language_to_en', 'send_language_change_sms'],
             'conditions': 'menu_one_selected'},
            {'trigger': 'feed_char',
             'source': 'choose_language',
             'dest': 'complete',
             'after': ['change_preferred_language_to_sw', 'send_language_change_sms'],
             'conditions': 'menu_two_selected'},
            {'trigger': 'feed_char',
             'source': 'choose_language',
             'dest': 'exit_invalid_menu_option'}
        ]
        self.add_transitions(choose_language_transitions)

        # event: balance_inquiry_pin_authorization transitions
        balance_inquiry_pin_authorization_transitions = [
            {'trigger': 'feed_char',
             'source': 'balance_inquiry_pin_authorization',
             'dest': 'complete',
             'conditions': 'is_authorized_pin',
             'after': 'inquire_balance'
             },
            {'trigger': 'feed_char',
             'source': 'balance_inquiry_pin_authorization',
             'dest': 'exit_pin_blocked',
             'conditions': 'is_blocked_pin'}
        ]
        self.add_transitions(balance_inquiry_pin_authorization_transitions)

        # event: current_pin transitions
        current_pin_transitions = [
            {'trigger': 'feed_char',
             'source': 'current_pin',
             'dest': 'new_pin',
             'conditions': 'is_authorized_pin'},
            {'trigger': 'feed_char',
             'source': 'current_pin',
             'dest': 'exit_pin_blocked',
             'conditions': 'is_blocked_pin'}
        ]
        self.add_transitions(current_pin_transitions)

        # event: new_pin transitions
        new_pin_transitions = [
            {'trigger': 'feed_char',
             'source': 'new_pin',
             'dest': 'new_pin_confirmation',
             'after': 'save_pin_data',
             'conditions': 'is_valid_new_pin'},
            {'trigger': 'feed_char',
             'source': 'new_pin',
             'dest': 'exit_invalid_pin'}
        ]
        self.add_transitions(new_pin_transitions)

        # event: new_pin_confirmation transitions
        new_pin_confirmation = [
            {'trigger': 'feed_char',
             'source': 'new_pin_confirmation',
             'dest': 'complete',
             'conditions': 'new_pins_match',
             'after': 'complete_pin_change'},
            {'trigger': 'feed_char',
             'source': 'new_pin_confirmation',
             'dest': 'exit_pin_mismatch'}
        ]
        self.add_transitions(new_pin_confirmation)

        # event: opt_out_of_market_place_pin_authorization transitions
        opt_out_of_market_place_pin_authorization_transitions = [
            {'trigger': 'feed_char',
             'source': 'opt_out_of_market_place_pin_authorization',
             'dest': 'complete',
             'conditions': 'is_authorized_pin',
             'after': 'change_opted_in_market_status'},
            {'trigger': 'feed_char',
             'source': 'opt_out_of_market_place_pin_authorization',
             'dest': 'exit_pin_blocked',
             'conditions': 'is_blocked_pin'}
        ]
        self.add_transitions(opt_out_of_market_place_pin_authorization_transitions)

        # event: user_profile transitions
        user_profile_transitions = [
            {'trigger': 'feed_char',
             'source': 'user_profile',
             'dest': 'first_name_entry',
             'conditions': 'menu_one_selected'},
            {'trigger': 'feed_char',
             'source': 'user_profile',
             'dest': 'gender_entry',
             'conditions': 'menu_two_selected'},
            {'trigger': 'feed_char',
             'source': 'user_profile',
             'dest': 'location_entry',
             'conditions': 'menu_three_selected'}
        ]
        self.add_transitions(user_profile_transitions)

        # first_name_entry transitions
        first_name_entry_transitions = [
            {'trigger': 'feed_char',
             'source': 'first_name_entry',
             'dest': 'last_name_entry',
             'after': 'save_first_name_data'},
            {'trigger': 'feed_char',
             'source': 'last_name_entry',
             'dest': 'exit',
             'after': 'save_username_info'}
        ]
        self.add_transitions(first_name_entry_transitions)

        # gender_entry transition
        self.add_transition(trigger='feed_char',
                            source='gender_entry',
                            dest='exit',
                            after='save_gender_info')

        # location_entry transition
        self.add_transition(trigger='feed_char',
                            source='location_entry',
                            dest='exit',
                            after='save_location_info')

        # event: exchange_token transitions
        exchange_token_transitions = [
            {'trigger': 'feed_char',
             'source': 'exchange_token',
             'dest': 'complete',
             'conditions': 'menu_one_selected',
             'after': 'fetch_user_exchange_rate'},
            {'trigger': 'feed_char',
             'source': 'exchange_token',
             'dest': 'exchange_token_agent_number_entry',
             'conditions': 'menu_two_selected'},
            {'trigger': 'feed_char',
             'source': 'exchange_token',
             'dest': 'exit_invalid_menu_option'}
        ]
        self.add_transitions(exchange_token_transitions)

        # DEPRECATED - exchange rate currently given without requiring pin
        # event: exchange_rate_pin_authorization transitions
        exchange_rate_pin_authorization_transitions = [
            {'trigger': 'feed_char',
             'source': 'exchange_rate_pin_authorization',
             'dest': 'complete',
             'conditions': 'is_authorized_pin',
             'after': 'fetch_user_exchange_rate'},
            {'trigger': 'feed_char',
             'source': 'exchange_rate_pin_authorization',
             'dest': 'exit_pin_blocked',
             'conditions': 'is_blocked_pin'}
        ]
        self.add_transitions(exchange_rate_pin_authorization_transitions)

        # event: exchange_token_agent_number_entry transitions
        exchange_token_agent_number_entry_transitions = [
            {'trigger': 'feed_char',
             'source': 'exchange_token_agent_number_entry',
             'dest': 'exchange_token_amount_entry',
             'conditions': 'is_valid_token_agent',
             'after': 'save_exchange_agent_phone'},
            {'trigger': 'feed_char',
             'source': 'exchange_token_agent_number_entry',
             'dest': 'exit_invalid_token_agent'}
        ]
        self.add_transitions(exchange_token_agent_number_entry_transitions)

        # event: exchange_token_amount_entry transitions
        exchange_token_amount_entry_transitions = [
            {'trigger': 'feed_char',
             'source': 'exchange_token_amount_entry',
             'dest': 'exchange_token_pin_authorization',
             'conditions': ['is_valid_token_amount', 'is_valid_token_exchange_amount'],
             'after': 'save_exchange_amount'},
            {'trigger': 'feed_char',
             'source': 'exchange_token_amount_entry',
             'dest': 'exit_invalid_exchange_amount'}
        ]
        self.add_transitions(exchange_token_amount_entry_transitions)

        # event: exchange_token_pin_authorization transitions
        exchange_token_pin_authorization_transitions = [
            {'trigger': 'feed_char',
             'source': 'exchange_token_pin_authorization',
             'dest': 'exchange_token_confirmation',
             'conditions': 'is_authorized_pin'},
            {'trigger': 'feed_char',
             'source': 'exchange_token_pin_authorization',
             'dest': 'exit_pin_blocked',
             'conditions': 'is_blocked_pin'}
        ]
        self.add_transitions(exchange_token_pin_authorization_transitions)

        # event: exchange_token_confirmation transitions
        exchange_token_confirmation_transitions = [
            {'trigger': 'feed_char',
             'source': 'exchange_token_confirmation',
             'dest': 'complete',
             'conditions': 'menu_one_selected',
             'after': 'process_exchange_token_request'},
            {'trigger': 'feed_char',
             'source': 'exchange_token_confirmation',
             'dest': 'exit',
             'conditions': 'menu_two_selected'},
            {'trigger': 'feed_char',
             'source': 'exchange_token_confirmation',
             'dest': 'exit_invalid_menu_option'}
        ]
        self.add_transitions(exchange_token_confirmation_transitions)<|MERGE_RESOLUTION|>--- conflicted
+++ resolved
@@ -395,20 +395,12 @@
             {'trigger': 'feed_char',
              'source': 'initial_language_selection',
              'dest': 'initial_pin_entry',
-<<<<<<< HEAD
-             'after': 'change_preferred_language_to_en',
-=======
              'after': 'initial_change_preferred_language_to_en',
->>>>>>> b3cbbc29
              'conditions': 'menu_one_selected'},
             {'trigger': 'feed_char',
              'source': 'initial_language_selection',
              'dest': 'initial_pin_entry',
-<<<<<<< HEAD
-             'after': 'change_preferred_language_to_sw',
-=======
              'after': 'initial_change_preferred_language_to_sw',
->>>>>>> b3cbbc29
              'conditions': 'menu_two_selected'},
             {'trigger': 'feed_char',
              'source': 'initial_language_selection',
@@ -437,14 +429,9 @@
         initial_pin_confirmation_transitions = [
             {'trigger': 'feed_char',
              'source': 'initial_pin_confirmation',
-<<<<<<< HEAD
              'dest': 'exit_account_creation_prompt',
              'after': ['complete_initial_pin_change', 'set_phone_as_verified', 'send_terms_to_user_if_required',
                        'process_account_creation_request'],
-=======
-             'dest': 'start',
-             'after': ['complete_initial_pin_change', 'set_phone_as_verified'],
->>>>>>> b3cbbc29
              'conditions': 'new_pins_match'},
             {'trigger': 'feed_char',
              'source': 'initial_pin_confirmation',
