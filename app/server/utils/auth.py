--- conflicted
+++ resolved
@@ -1,11 +1,8 @@
 from functools import wraps, partial
 from flask import request, g, make_response, jsonify, current_app
 from server import db, models
-<<<<<<< HEAD
+import config, hmac, hashlib, json
 from typing import Optional, List, Dict
-=======
-import config, hmac, hashlib, json
->>>>>>> ae11052f
 
 from server.constants import ACCESS_ROLES
 
