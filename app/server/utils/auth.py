from functools import wraps, partial
from flask import request, g, make_response, jsonify, current_app
from server import db, models
<<<<<<< HEAD
import config, hmac, hashlib, json, urllib
=======
import config, hmac, hashlib, json
from typing import Optional, List, Dict
>>>>>>> 66f3554d

from server.constants import ACCESS_ROLES

from server.exceptions import (
    TierNotFoundException,
    RoleNotFoundException
)

class AccessControl(object):

    @staticmethod
    def has_suffient_role(held_roles: dict, allowed_roles: dict) -> bool:
        for role in allowed_roles:
            try:
                required_tier = allowed_roles[role]
            except TypeError:
                raise Exception(
                    'Allowed roles must be a dictionary with roles as keys and required tier ranks as values, not {}'
                        .format(allowed_roles)
                )

            if AccessControl.has_sufficient_tier(held_roles, role, required_tier):
                return True

        return False

    @staticmethod
    def _get_tier_from_role_list(role_list, role):
        for role_obj in role_list:
            if role_obj.name == role and not role_obj.revoked:
                return role_obj.tier


    @staticmethod
    def has_exact_role(held_roles: dict, required_role: str, required_tier: str) -> bool:
        if required_role not in ACCESS_ROLES:
            raise RoleNotFoundException("Role '{}' not valid".format(required_role))
        if required_tier not in ACCESS_ROLES[required_role]:
            raise TierNotFoundException("Required tier {} not recognised".format(required_tier))

        if isinstance(held_roles,dict):
            return held_roles.get(required_role) == required_tier
        else:
            return AccessControl._get_tier_from_role_list(held_roles, required_role) == required_tier

    @staticmethod
    def has_sufficient_tier(held_roles: dict, required_role: str, required_tier: str) -> bool:

        if required_role not in ACCESS_ROLES:
            raise RoleNotFoundException("Role '{}' not valid".format(required_role))

        if required_role in held_roles:
            held_tier = held_roles[required_role]
            ranked_tiers = ACCESS_ROLES[required_role]

            if required_tier == 'any':
                return True

            if required_tier not in ranked_tiers:
                raise TierNotFoundException("Required tier {} not recognised for role {}"
                                            .format(required_tier, required_role))

            has_sufficient = AccessControl._held_tier_meets_required_tier(
                held_tier,
                required_tier,
                ranked_tiers
            )

            if has_sufficient:
                return True

        return False

    @staticmethod
    def has_any_tier(held_roles: dict, role: str):
        return AccessControl.has_sufficient_tier(held_roles, role, 'any')

    @staticmethod
    def _held_tier_meets_required_tier(held_tier: str, required_tier: str, tier_list: list) -> bool:
        if held_tier is None:
            return False

        try:
            held_rank = tier_list.index(held_tier)
        except ValueError:
            raise TierNotFoundException("Held tier {} not recognised".format(held_tier))
        try:
            required_rank = tier_list.index(required_tier)
        except ValueError:
            raise TierNotFoundException("Required tier {} not recognised".format(required_tier))

        # SMALLER ranks are more senior
        return held_rank <= required_rank

def get_complete_auth_token(user):
    auth_token = user.encode_auth_token().decode()
    tfa_token = user.encode_TFA_token(9999).decode()
    return auth_token + '|' + tfa_token

def show_all(f):
    """
    Decorator for endpoints to tell SQLAlchemy not to filter any query by organisation ID
    """
    @wraps(f)
    def wrapper(*args, **kwargs):
        g.show_all = True
        return f(*args, **kwargs)
    return wrapper

def requires_auth(f = None,
                  allowed_roles: Optional[Dict]=None,
                  allowed_basic_auth_types: Optional[List]=None,  # currently 'external' or 'internal'
                  ignore_tfa_requirement: bool=False):

    allowed_roles = allowed_roles or {}
    allowed_basic_auth_types = allowed_basic_auth_types or []

    if f is None:
        return partial(requires_auth,
                       allowed_roles=allowed_roles,
                       allowed_basic_auth_types=allowed_basic_auth_types,
                       ignore_tfa_requirement = ignore_tfa_requirement)

    @wraps(f)
    def wrapper(*args, **kwargs):

        auth = request.authorization

        if auth and auth.type == 'basic':
            (password, type) = current_app.config['BASIC_AUTH_CREDENTIALS'].get(auth.username, (None, None))
            if password is None or password != auth.password:
                response_object = {
                    'message': 'invalid basic auth username or password'
                }
                return make_response(jsonify(response_object)), 401

            if len(allowed_basic_auth_types) == 0:
                response_object = {
                    'message': 'basic auth not allowed'
                }
                return make_response(jsonify(response_object)), 401

            if type not in allowed_basic_auth_types:
                response_object = {
                    'message': 'Basic Auth type is {}. Must be: {}'.format(type, allowed_basic_auth_types)
                }
                return make_response(jsonify(response_object)), 401

            return f(*args, **kwargs)

        auth_header = request.headers.get('Authorization')

        if auth_header and auth_header != 'null':
            split_header = auth_header.split("|")
            auth_token = split_header[0]
            try:
                tfa_token = split_header[1]
            except IndexError:
                # Auth header does not contain a TFA token, try getting it from explicit header instead
                # (dev convenience)
                tfa_token = request.headers.get('TFA_Authorization', '')
        else:
            auth_token = ''
            tfa_token = ''

        if auth_token:

            resp = models.User.decode_auth_token(auth_token)

            if not isinstance(resp, str):

                    user = models.User.query.filter_by(id=resp['id']).execution_options(show_all=True).first()

                    if not user:
                        response_object = {
                            'status': 'fail',
                            'message': 'user not found'
                        }
                        return make_response(jsonify(response_object)), 401

                    g.user = user
                    # g.member_organisations = [org.id for org in user.organisations]
                    try:
                        active_organisation = user.get_active_organisation()
                        if active_organisation is not None:
                            g.active_organisation_id = active_organisation.id
                            g.active_organisation = active_organisation
                        else:
                            g.active_organisation_id = None
                            g.active_organisation = None
                    except NotImplementedError:
                        g.active_organisation_id = None
                        g.active_organisation = None

                    if not user.is_activated:
                        response_object = {
                            'status': 'fail',
                            'message': 'user not activated'
                        }
                        return make_response(jsonify(response_object)), 401


                    if user.is_disabled:
                        response_object = {
                            'status': 'fail',
                            'message': 'user has been disabled'
                        }
                        return make_response(jsonify(response_object)), 401

                    tfa_response_object = tfa_logic(user, tfa_token, ignore_tfa_requirement)

                    if tfa_response_object:
                        return make_response(jsonify(tfa_response_object)), 401

                    if len(allowed_roles) > 0:
                        held_roles = resp.get('roles', {})
                        if not AccessControl.has_suffient_role(held_roles, allowed_roles):
                            response_object = {
                                'message': 'user does not have any of the allowed roles: ' + str(allowed_roles),
                            }
                            return make_response(jsonify(response_object)), 401


                    proxies = request.headers.getlist("X-Forwarded-For")
                    check_ip(proxies, user, num_proxy=1)

                    # updates the validated user last seen timestamp
                    user.update_last_seen_ts()
                    # db.session.commit() todo: fix this. can't commit here as means we lose context

                    #This is the point where you've made it through ok and you can return the top method
                    return f(*args, **kwargs)

            response_object = {
                'status': 'fail',
                'message': resp
            }
            return make_response(jsonify(response_object)), 401
        else:
            response_object = {
                'status': 'fail',
                'message': 'Provide a valid auth token.'
            }
            return make_response(jsonify(response_object)), 401

    return wrapper


def tfa_logic(user, tfa_token, ignore_tfa_requirement=False):

    if (user.is_TFA_required() or user.TFA_enabled) and not ignore_tfa_requirement:
        if not user.TFA_enabled:
            # Go down this path if user is yet to set up TFA
            tfa_url = user.tfa_url
            response_object = {
                'tfa_url': tfa_url,
                'message': 'User must setup two factor authentication'
            }

            return response_object

        # Otherwise, check TFA
        if tfa_token is None:
            response_object = {
                'tfa_failure': True,
                'message': 'TFA token required, none supplied'
            }
            return response_object

        tfa_response = models.User.decode_auth_token(tfa_token, 'TFA')
        if isinstance(tfa_response, str):
            # User doesn't have valid TFA token
            response_object = {
                'tfa_failure': True,
                'message': tfa_response
            }
            return response_object

        if tfa_response.get("id") != user.id:
            # User doesn't has valid TFA token BUT it's not theirs
            response_object = {
                'message': 'Invalid User ID in TFA response'
            }

            return response_object

    return None


def check_ip(proxies, user, num_proxy=0):
    """
    Proxies can be faked easily. Assumes there is a set number of proxies in production.
    Todo: make this more robust
    """
    correct_ip_index = num_proxy + 1

    if len(proxies) >= correct_ip_index:
        real_ip_address = proxies[-correct_ip_index]  # get the correct referring client ip
        if real_ip_address is not None and not models.IpAddress.check_user_ips(user, real_ip_address):
            # IP exists in request and is not already saved
            new_ip = models.IpAddress(ip=real_ip_address)
            new_ip.user = user
            db.session.add(new_ip)


def verify_slack_requests(f=None):
    """
    Verify the request signature of the request sent from Slack
    Generate a new hash using the app's signing secret and request data
    """
    @wraps(f)
    def wrapper(*args, **kwargs):
        signature = request.headers['X-Slack-Signature']
        timestamp = request.headers['X-Slack-Request-Timestamp']
        data = request.data.decode('utf-8')
        # data = urllib.parse.urlencode(urllib.parse.unquote(raw_string))

        format_req = str.encode(f"v0:{timestamp}:{data}")
        encoded_secret = str.encode(config.SLACK_SECRET)
        request_hash = hmac.new(encoded_secret, format_req, hashlib.sha256).hexdigest()
        calculated_signature = f"v0={request_hash}"
        if hmac.compare_digest(calculated_signature, signature):
            return f(*args, **kwargs)

        return make_response(jsonify({'message': 'Invalid auth'})), 401
    return wrapper<|MERGE_RESOLUTION|>--- conflicted
+++ resolved
@@ -1,12 +1,8 @@
 from functools import wraps, partial
 from flask import request, g, make_response, jsonify, current_app
 from server import db, models
-<<<<<<< HEAD
 import config, hmac, hashlib, json, urllib
-=======
-import config, hmac, hashlib, json
 from typing import Optional, List, Dict
->>>>>>> 66f3554d
 
 from server.constants import ACCESS_ROLES
 
