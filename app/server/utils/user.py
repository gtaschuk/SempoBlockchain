import threading
from phonenumbers.phonenumberutil import NumberParseException
from sqlalchemy.orm.attributes import flag_modified
from bit import base58
from flask import current_app
from eth_utils import to_checksum_address

from server import db
from server.models.device_info import DeviceInfo
from server.models.upload import UploadedImage
from server.models.user import User, get_transfer_card
from server.models.transfer import TransferCard, TransferAccount, BlockchainAddress
from server.schemas import user_schema
from server.constants import DEFAULT_ATTRIBUTES, KOBO_META_ATTRIBUTES
from server.exceptions import NoTransferCardError, PhoneVerificationError
from server import celery_app, sentry
from server.utils import credit_transfers as CreditTransferUtils
from server.utils.phone import proccess_phone_number, send_onboarding_message, send_phone_verification_message
from server.utils.amazon_s3 import generate_new_filename, save_to_s3_from_url, LoadFileException


def save_photo_and_check_for_duplicate(url, new_filename, image_id):

    save_to_s3_from_url(url, new_filename)

    try:
        rekognition_task = celery_app.signature('worker.celery_tasks.check_for_duplicate_person',
                                                args=(new_filename, image_id))

        rekognition_task.delay()
    except Exception as e:
        print(e)
        sentry.captureException()
        pass


def find_oldest_user_for_transfer_account(transfer_account):

    oldest_user = None
    for user in transfer_account.user:
        if oldest_user:
            if user.created < oldest_user.created:
                oldest_user = user
        else:
            oldest_user = user

    return oldest_user


def find_user_from_public_identifier(*public_identifiers):

    user = None

    for public_identifier in public_identifiers:

        if public_identifier is None:
            continue

        user = User.query.execution_options(show_all=True).filter_by(email=str(public_identifier).lower()).first()
        if user:
            continue

        try:
            user = User.query.execution_options(show_all=True).filter_by(phone=proccess_phone_number(public_identifier)).first()
            if user:
                continue
        except NumberParseException:
            pass

        user = User.query.execution_options(show_all=True).filter_by(public_serial_number=str(public_identifier).lower()).first()
        if user:
            continue

        user = User.query.execution_options(show_all=True).filter_by(nfc_serial_number=public_identifier.upper()).first()
        if user:
            continue

        try:
            checksummed = to_checksum_address(public_identifier)
            blockchain_address = BlockchainAddress.query.filter_by(address=checksummed).first()

            if blockchain_address and blockchain_address.transfer_account:
                user = blockchain_address.transfer_account.primary_user
                if user:
                    continue

        except Exception:
            pass

    return user

def update_transfer_account_user(user,
                                 first_name=None, last_name=None,
                                 phone=None, email=None, public_serial_number=None,
                                 location=None,
                                 use_precreated_pin=False,
                                 existing_transfer_account=None,
                                 is_beneficiary=False,
                                 is_vendor=False):

    if first_name:
        user.first_name = first_name
    if last_name:
        user.last_name = last_name
    if phone:
        user.phone = phone
    if email:
        user.email = email
    if public_serial_number:
        user.public_serial_number = public_serial_number
    if location:
        user.location = location

    if use_precreated_pin:
        transfer_card = get_transfer_card(public_serial_number)

        user.set_pin(transfer_card.PIN)

    if not is_vendor:
        vendor_tier = None
    elif existing_transfer_account:
        vendor_tier = 'vendor'
    else:
        vendor_tier = 'supervendor'

    user.set_held_role('VENDOR', vendor_tier)

    if is_beneficiary:
        user.set_held_role('BENEFICIARY', 'beneficiary')

    if existing_transfer_account:
        user.transfer_accounts.append(existing_transfer_account)

    return user


def create_transfer_account_user(first_name=None, last_name=None,
                                 phone=None, email=None, public_serial_number=None,
                                 organisation=None,
                                 token=None,
                                 blockchain_address=None,
                                 transfer_account_name=None,
                                 location=None,
                                 use_precreated_pin=False,
                                 use_last_4_digits_of_id_as_initial_pin = False,
                                 existing_transfer_account=None,
                                 is_beneficiary=False,
                                 is_vendor=False,
                                 is_self_sign_up=False):

    user = User(first_name=first_name,
                       last_name=last_name,
                       phone=phone,
                       email=email,
                       public_serial_number=public_serial_number,
                       is_self_sign_up=is_self_sign_up)

    precreated_pin = None
    is_activated = False

    try:
        transfer_card = get_transfer_card(public_serial_number)
    except Exception as e:
        transfer_card = None

    if use_precreated_pin:
        precreated_pin = transfer_card.PIN
        is_activated = True

    elif use_last_4_digits_of_id_as_initial_pin:
        precreated_pin = str(public_serial_number or phone)[-4:]
        is_activated = False

    user.set_pin(precreated_pin, is_activated)

    if not is_vendor:
        vendor_tier = None
    elif existing_transfer_account:
        vendor_tier = 'vendor'
    else:
        vendor_tier = 'supervendor'

    user.set_held_role('VENDOR', vendor_tier)

    if is_beneficiary:
        user.set_held_role('BENEFICIARY', 'beneficiary')

    if organisation:
        user.organisations.append(organisation)

    db.session.add(user)

    if existing_transfer_account:
        user.transfer_accounts.append(existing_transfer_account)
    else:

        transfer_account = TransferAccount(blockchain_address=blockchain_address, organisation=organisation)
        transfer_account.name = transfer_account_name
        transfer_account.location = location
        transfer_account.is_vendor = is_vendor
        user.transfer_accounts.append(transfer_account)

        if transfer_card:
            transfer_account.transfer_card = transfer_card

        if token:
            transfer_account.token = token

        if current_app.config['AUTO_APPROVE_TRANSFER_ACCOUNTS'] and not is_self_sign_up:
            transfer_account.approve()

    return user


def save_device_info(device_info, user):

    add_device = False

    if device_info['serialNumber'] and not DeviceInfo.query.filter_by(serial_number=device_info['serialNumber']).first():
        # Add the device if the serial number is defined, and isn't already in db
        add_device = True
<<<<<<< HEAD
    elif not device_info['serialNumber'] and not models.DeviceInfo.query.filter_by(unique_id=device_info['uniqueId']).first():
=======
    elif not device_info['serialNumber'] and not DeviceInfo.query.filter_by(unique_id=device_info['uniqueID']).first():
>>>>>>> bd8e9429
        # Otherwise add the device if the serial number is NOT defined unique id isn't already in db.
        # This means that where serial number is defined but unique id is different, we DO NOT add
        # (because unique ids can change under some circumstances, so they say)
        add_device = True

    if add_device:

        device = DeviceInfo()

        device.serial_number    = device_info['serialNumber']
        device.unique_id        = device_info['uniqueId']
        device.brand            = device_info['brand']
        device.model            = device_info['model']
        device.width            = device_info['width']
        device.height           = device_info['height']

        device.user = user

        db.session.add(device)

        return device


def set_custom_attributes(attribute_dict, user):
    default_attributes = {}
    custom_attributes = user.custom_attributes or {}   # loads in any existing custom attributes
    for key in attribute_dict.keys():
        if key[0] != '_':
            if key in DEFAULT_ATTRIBUTES:
                default_attributes[key] = attribute_dict[key]
            elif key not in KOBO_META_ATTRIBUTES:
                custom_attributes[key] = {
                    'value': attribute_dict[key]
                }

    attachments = attribute_dict.get('_attachments', [])

    for attachment in attachments:
        submitted_filename = attachment['filename'].split('/')[-1]
        for attribute in custom_attributes.keys():
            if submitted_filename == custom_attributes[attribute]['value']:
                type = 'custom_attribute_{}'.format(attribute)

                new_filename = generate_new_filename(submitted_filename, type, 'KOBO')

                uploaded_image = UploadedImage(filename=new_filename, image_type=type)

                uploaded_image.user = user

                db.session.add(uploaded_image)

                db.session.flush()

                try:

                    if attribute == 'profile_picture':

                        t = threading.Thread(target=save_photo_and_check_for_duplicate,
                                             args=(attachment['download_url'], new_filename, uploaded_image.id))
                    else:
                        t = threading.Thread(target=save_to_s3_from_url,
                                                  args=(attachment['download_url'], new_filename))

                    t.daemon = True
                    t.start()

                except LoadFileException:
                    print("File has likely expired")
                    pass

                custom_attributes[attribute]['value'] = new_filename
                custom_attributes[attribute]['uploaded_image_id'] = uploaded_image.id

                continue

    user.custom_attributes = custom_attributes

    return default_attributes, custom_attributes


def send_one_time_code(phone, user):
    try:
        send_phone_verification_message(to_phone=phone, one_time_code=user.one_time_code)

    except Exception as e:
        raise PhoneVerificationError('Something went wrong. ERROR: {}'.format(e))


def proccess_create_or_modify_user_request(attribute_dict,
                                           organisation=None,
                                           allow_existing_user_modify=False,
                                           is_self_sign_up=False):

    """
    Takes a create or modify user request and determines the response. Normally what's in the top level API function,
    but here it's one layer down because there's multiple entry points for 'create user':
    - The admin api
    - The register api

    :param attribute_dict: attributes that can be supplied by the request maker
    :param organisation:  what organisation the request maker belongs to. The created user is bound to the same org
    :param allow_existing_user_modify: whether to return and error when the user already exists for the supplied IDs
    :param is_self_sign_up: does the request come from the register api?
    :return: An http response
    """


    email = attribute_dict.get('email')
    phone = attribute_dict.get('phone')

    blockchain_address = attribute_dict.get('blockchain_address')

    provided_public_serial_number = attribute_dict.get('public_serial_number')

    if not blockchain_address and provided_public_serial_number:

        try:
            blockchain_address = to_checksum_address(provided_public_serial_number)

            # Since it's actually an ethereum address set the provided public serial number to None
            # so it doesn't get used as a transfer card
            provided_public_serial_number = None
        except Exception:
            pass


    require_transfer_card_exists = attribute_dict.get('require_transfer_card_exists', True)

    public_serial_number = (provided_public_serial_number
                            or attribute_dict.get('payment_card_qr_code')
                            or attribute_dict.get('payment_card_barcode'))

    location = attribute_dict.get('location')

    use_precreated_pin = attribute_dict.get('use_precreated_pin')
    use_last_4_digits_of_id_as_initial_pin = attribute_dict.get('use_last_4_digits_of_id_as_initial_pin')

    transfer_account_name = attribute_dict.get('transfer_account_name')
    first_name = attribute_dict.get('first_name')
    last_name = attribute_dict.get('last_name')

    primary_user_identifier = attribute_dict.get('primary_user_identifier')
    primary_user_pin = attribute_dict.get('primary_user_pin')

    custom_initial_disbursement = attribute_dict.get('custom_initial_disbursement', None)

    is_vendor = attribute_dict.get('is_vendor', None)
    if is_vendor is None:
        is_vendor = attribute_dict.get('vendor', False)

    # is_beneficiary defaults to the opposite of is_vendor
    is_beneficiary = attribute_dict.get('is_beneficiary', not is_vendor)

    if current_app.config['IS_USING_BITCOIN']:
        try:
            base58.b58decode_check(blockchain_address)
        except ValueError:
            response_object = {'message': 'Blockchain Address {} Not Valid'.format(blockchain_address)}
            return response_object, 400

    if isinstance(phone,bool):
        phone = None

    if phone and not is_self_sign_up:
        # phone has already been parsed if self sign up
        try:
            phone = proccess_phone_number(phone)
        except NumberParseException as e:
            response_object = {'message': 'Invalid Phone Number: ' + str(e)}
            return response_object, 400

    # Work out if there's an existing transfer account to bind to
    existing_transfer_account = None
    if primary_user_identifier:

        primary_user = find_user_from_public_identifier(primary_user_identifier)

        if not primary_user or not primary_user.verify_password(primary_user_pin):
            response_object = {'message': 'Primary User not Found'}
            return response_object, 400

        if not primary_user.verify_password(primary_user_pin):

            response_object = {'message': 'Invalid PIN for Primary User'}
            return response_object, 400

        primary_user_transfer_account = primary_user.transfer_account

        if not primary_user_transfer_account:
            response_object = {'message': 'Primary User has no transfer account'}
            return response_object, 400

    if not (phone or email or public_serial_number or blockchain_address):
        response_object = {'message': 'Must provide a unique identifier'}
        return response_object, 400

    if use_precreated_pin and not public_serial_number:
        response_object = {
            'message': 'Must provide public serial number to use a transfer card or pre-created pin'
        }
        return response_object, 400

    if public_serial_number:
        public_serial_number = str(public_serial_number)

        if use_precreated_pin or require_transfer_card_exists:
            transfer_card = TransferCard.query.filter_by(
                public_serial_number=public_serial_number).first()

            if not transfer_card:
                response_object = {'message': 'Transfer card not found'}
                return response_object, 400

    if custom_initial_disbursement and not custom_initial_disbursement <= current_app.config['MAXIMUM_CUSTOM_INITIAL_DISBURSEMENT']:
        response_object = {
            'message': 'Disbursement more than maximum allowed amount ({} {})'
                .format(current_app.config['MAXIMUM_CUSTOM_INITIAL_DISBURSEMENT']/100, current_app.config['CURRENCY_NAME'])
        }
        return response_object, 400

    existing_user = find_user_from_public_identifier(email, phone, public_serial_number, blockchain_address)
    if existing_user:

        if not allow_existing_user_modify:
            response_object = {'message': 'User already exists for Identifier'}
            return response_object, 400

        user = update_transfer_account_user(
            existing_user,
            first_name=first_name, last_name=last_name,
            phone=phone, email=email, public_serial_number=public_serial_number,
            use_precreated_pin=use_precreated_pin,
            existing_transfer_account=existing_transfer_account,
            is_beneficiary=is_beneficiary, is_vendor=is_vendor
            )

        default_attributes, custom_attributes = set_custom_attributes(attribute_dict, user)
        flag_modified(user, "custom_attributes")

        db.session.commit()

        response_object = {
            'message': 'User Updated',
            'data': {'user': user_schema.dump(user).data}
        }

        return response_object, 200

    user = create_transfer_account_user(
        first_name=first_name, last_name=last_name,
        phone=phone, email=email, public_serial_number=public_serial_number,
        organisation=organisation,
        blockchain_address=blockchain_address,
        transfer_account_name=transfer_account_name,
        location=location,
        use_precreated_pin=use_precreated_pin,
        use_last_4_digits_of_id_as_initial_pin = use_last_4_digits_of_id_as_initial_pin,
        existing_transfer_account=existing_transfer_account,
        is_beneficiary=is_beneficiary, is_vendor=is_vendor, is_self_sign_up=is_self_sign_up
    )

    default_attributes, custom_attributes = set_custom_attributes(attribute_dict, user)

    if is_self_sign_up and attribute_dict.get('deviceinfo', None) is not None:
        save_device_info(device_info=attribute_dict.get('deviceinfo'), user=user)

    if custom_initial_disbursement:
        disbursement = CreditTransferUtils.make_disbursement_transfer(custom_initial_disbursement, organisation.token, user)

    # Location fires an async task that needs to know user ID
    db.session.flush()

    if location:
        user.location = location

    if phone:
        if is_self_sign_up:
            send_one_time_code(phone=phone, user=user)
            return {'message': 'User Created. Please verify phone number.','otp_verify': True}, 200

        elif current_app.config['ONBOARDING_SMS']:
            try:
                balance = user.transfer_account.balance
                if isinstance(balance, int):
                    balance = balance / 100

                send_onboarding_message(
                    first_name=user.first_name,
                    to_phone=phone,
                    credits=balance,
                    one_time_code=user.one_time_code
                )
            except Exception as e:
                print(e)
                sentry.captureException()
                pass

    response_object = {
        'message': 'User Created',
        'data': {
            'user': user_schema.dump(user).data
        }
    }

    return response_object, 200<|MERGE_RESOLUTION|>--- conflicted
+++ resolved
@@ -219,11 +219,7 @@
     if device_info['serialNumber'] and not DeviceInfo.query.filter_by(serial_number=device_info['serialNumber']).first():
         # Add the device if the serial number is defined, and isn't already in db
         add_device = True
-<<<<<<< HEAD
-    elif not device_info['serialNumber'] and not models.DeviceInfo.query.filter_by(unique_id=device_info['uniqueId']).first():
-=======
     elif not device_info['serialNumber'] and not DeviceInfo.query.filter_by(unique_id=device_info['uniqueID']).first():
->>>>>>> bd8e9429
         # Otherwise add the device if the serial number is NOT defined unique id isn't already in db.
         # This means that where serial number is defined but unique id is different, we DO NOT add
         # (because unique ids can change under some circumstances, so they say)
