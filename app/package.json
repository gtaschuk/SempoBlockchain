{
  "name": "SempoBlockchain",
<<<<<<< HEAD
  "version": "1.0.7",
=======
  "version": "1.0.8",
>>>>>>> 40046b75
  "description": "Sempo blockchain web app using Python-Flask and React",
  "main": "index.js",
  "homepage": "./",
  "scripts": {
    "test": "jest",
    "test:watch": "jest --watch",
    "test:coverage": "jest --coverage",
    "dev": "NODE_ENV=dev && webpack -d --watch",
    "build": "NODE_ENV=prod && webpack -p",
    "analyze": "source-map-explorer server/static/javascript/dist/main.bundle.*",
    "bundle-report": "webpack-bundle-analyzer --port 4200 server/static/javascript/dist/stats.json"
  },
  "jest": {
    "snapshotSerializers": [
      "enzyme-to-json/serializer"
    ],
    "moduleNameMapper": {
      "^.+\\.(css|scss)$": "identity-obj-proxy"
    },
    "setupTestFrameworkScriptFile": "<rootDir>/client/__tests__/setup/setupEnzyme.js",
    "testPathIgnorePatterns": [
      "<rootDir>/client/__tests__/setup/"
    ]
  },
  "repository": {
    "type": "git",
    "url": "git+https://github.com/teamsempo/SempoBlockchain.git"
  },
  "keywords": [
    "sempo",
    "python",
    "react",
    "flask",
    "blockchain"
  ],
  "author": "Nick Williams",
  "license": "GPL-3.0",
  "devDependencies": {
    "@babel/cli": "^7.1.2",
    "@babel/core": "^7.1.2",
    "@babel/preset-env": "^7.1.0",
    "@types/chart.js": "^2.8.9",
    "@types/jest": "^23.3.0",
    "@types/node": "^13.1.4",
    "@types/react": "^16.8.6",
    "@types/react-redux": "^5.0.6",
    "@types/redux-form": "^7.1.0",
    "@webpack-cli/migrate": "^0.1.9",
    "awesome-typescript-loader": "^5.2.1",
    "babel-core": "^6.26.3",
    "babel-jest": "^23.4.0",
    "babel-loader": "^7.1.2",
    "babel-plugin-transform-export-extensions": "^6.22.0",
    "babel-polyfill": "^6.26.0",
    "babel-preset-env": "^1.6.1",
    "babel-preset-react": "^6.24.1",
    "babel-preset-stage-2": "^6.24.1",
    "clean-webpack-plugin": "^0.1.19",
    "compression-webpack-plugin": "^2.0.0",
    "css-loader": "^3.2.0",
    "css-modules-typescript-loader": "^3.0.1",
    "enzyme": "^3.3.0",
    "enzyme-adapter-react-16": "^1.1.1",
    "enzyme-to-json": "^3.3.4",
    "husky": "^4.2.3",
    "identity-obj-proxy": "^3.0.0",
    "jest": "^23.4.1",
    "jest-cli": "^23.4.1",
    "jest-enzyme": "^6.0.2",
    "moment-locales-webpack-plugin": "^1.0.7",
    "pretty-quick": "^2.0.1",
    "react-test-renderer": "^16.4.1",
    "redux-mock-store": "^1.5.3",
    "style-loader": "^1.0.0",
    "ts-jest": "^23.0.0",
    "typescript": "^3.7.4",
    "uglifyjs-webpack-plugin": "^2.0.1",
    "webpack": "^4.41.5",
    "webpack-bundle-analyzer": "^3.6.0",
    "webpack-cli": "^3.1.2"
  },
  "dependencies": {
    "@babel/polyfill": "^7.0.0",
    "@sentry/browser": "^4.2.3",
    "chart.js": "^2.7.2",
    "deck.gl": "^5.1.4",
    "deepmerge": "^2.2.1",
    "history": "^4.7.2",
    "libphonenumber-js": "^1.7.26",
    "lodash": "^4.17.15",
    "match-sorter": "^2.2.3",
    "moment": "^2.22.2",
    "normalizr": "^3.3.0",
    "prop-types": "^15.6.2",
    "pusher": "^1.5.1",
    "pusher-redux": "^0.3.9",
    "qrcode.react": "^0.9.3",
    "react": "^16.8.6",
    "react-chartjs-2": "^2.7.0",
    "react-country-region-selector": "^1.4.3",
    "react-dates": "^18.1.0",
    "react-dom": "^16.6.3",
    "react-intercom": "^1.0.15",
    "react-keydown": "^1.9.7",
    "react-map-gl": "^3.2.5",
    "react-moment-proptypes": "^1.6.0",
    "react-password-strength": "^2.4.0",
    "react-places-autocomplete": "^7.2.0",
    "react-qr-reader": "^2.2.1",
    "react-redux": "^5.0.6",
    "react-responsive": "^5.0.0",
    "react-router": "^5.0.0",
    "react-router-dom": "^5.0.0",
    "react-table": "^6.8.0",
    "react-update": "^0.4.4",
    "react-with-direction": "^1.3.0",
    "redux": "^4.0.4",
    "redux-form": "^7.1.0",
    "redux-saga": "^0.16.0",
    "source-map-explorer": "^1.6.0",
    "styled-components": "^2.2.3"
  },
  "husky": {
    "hooks": {
      "pre-commit": "pretty-quick --staged"
    }
  }
}<|MERGE_RESOLUTION|>--- conflicted
+++ resolved
@@ -1,10 +1,6 @@
 {
   "name": "SempoBlockchain",
-<<<<<<< HEAD
-  "version": "1.0.7",
-=======
   "version": "1.0.8",
->>>>>>> 40046b75
   "description": "Sempo blockchain web app using Python-Flask and React",
   "main": "index.js",
   "homepage": "./",
