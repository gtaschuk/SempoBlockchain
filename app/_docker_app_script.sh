#!/usr/bin/env bash

cd src
echo upgrading database
python manage.py db upgrade

ret=$?
if [ "$ret" -ne 0 ]; then
  exit $ret
fi

echo upgrading dataset
python manage.py update_data

ret=$?
if [ "$ret" -ne 0 ]; then
  exit $ret
fi

if [ "$CONTAINER_MODE" = 'TEST' ]; then
   coverage run invoke_tests.py
<<<<<<< HEAD
=======
   bash <(curl -s https://codecov.io/bash) -cF python
>>>>>>> d58ff8aa
else
  uwsgi --socket 0.0.0.0:9000 --protocol http  --processes 4 --enable-threads --module=server.wsgi:app
fi
<|MERGE_RESOLUTION|>--- conflicted
+++ resolved
@@ -19,10 +19,7 @@
 
 if [ "$CONTAINER_MODE" = 'TEST' ]; then
    coverage run invoke_tests.py
-<<<<<<< HEAD
-=======
    bash <(curl -s https://codecov.io/bash) -cF python
->>>>>>> d58ff8aa
 else
   uwsgi --socket 0.0.0.0:9000 --protocol http  --processes 4 --enable-threads --module=server.wsgi:app
 fi
