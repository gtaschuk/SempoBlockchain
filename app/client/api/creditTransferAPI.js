import { apiClient } from "./apiClient";

export const loadCreditTransferListAPI = ({ query, path }) =>
  apiClient({
    url: "/credit_transfer/",
    method: "GET",
    query: query,
    path: path
  });

export const modifyTransferAPI = ({ body, path }) =>
  apiClient({
    url: "/credit_transfer/",
    method: "PUT",
    body: body,
    path: path
  });

export const newTransferAPI = ({ body }) =>
  apiClient({ url: "/credit_transfer/", method: "POST", body: body });

<<<<<<< HEAD
export const loadCreditTransferStatsAPI = ({query, path}) => apiClient({url: '/credit_transfer/stats/', method: "GET", query: query, path: path});

export const loadCreditTransferFiltersAPI = ({query, path}) => apiClient({url: '/credit_transfer/filters/', method: "GET", query: query, path: path})
=======
export const loadCreditTransferStatsAPI = ({ query, path }) =>
  apiClient({
    url: "/credit_transfer/stats/",
    method: "GET",
    query: query,
    path: path
  });
>>>>>>> 40046b75
<|MERGE_RESOLUTION|>--- conflicted
+++ resolved
@@ -19,11 +19,6 @@
 export const newTransferAPI = ({ body }) =>
   apiClient({ url: "/credit_transfer/", method: "POST", body: body });
 
-<<<<<<< HEAD
-export const loadCreditTransferStatsAPI = ({query, path}) => apiClient({url: '/credit_transfer/stats/', method: "GET", query: query, path: path});
-
-export const loadCreditTransferFiltersAPI = ({query, path}) => apiClient({url: '/credit_transfer/filters/', method: "GET", query: query, path: path})
-=======
 export const loadCreditTransferStatsAPI = ({ query, path }) =>
   apiClient({
     url: "/credit_transfer/stats/",
@@ -31,4 +26,11 @@
     query: query,
     path: path
   });
->>>>>>> 40046b75
+
+export const loadCreditTransferFiltersAPI = ({ query, path }) =>
+  apiClient({
+    url: "/credit_transfer/filters/",
+    method: "GET",
+    query: query,
+    path: path
+  });