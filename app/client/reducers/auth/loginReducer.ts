import { LoginAction } from "./actions";

import { LoginActionTypes } from "./types";

interface LoginState {
  isLoggingIn: boolean;
  //TODO(refactor): what is token actually? seems to only be used in checking it's not null
  token: null | string;
  //TODO(refactor): is it number or string?
  userId: null | number;
  email: null | string;
  //TODO(refactor): is it number or string?
  vendorId: null | number;
  intercomHash: null | string;
  webApiVersion: null | string;
  organisationId: null | number;
  usdToSatoshiRate: null | number;
  error: null | string;
  tfaURL: null | string;
  tfaFailure: boolean;
  requireTransferCardExists: null | boolean;
  adminTier?: string;
}

const initialLoginState: LoginState = {
  isLoggingIn: false,
  token: null,
  userId: null,
  email: null,
  vendorId: null,
  intercomHash: null,
  webApiVersion: null,
  organisationId: null,
  requireTransferCardExists: null,
  usdToSatoshiRate: null,
  error: null,
  tfaURL: null,
  tfaFailure: false
};

export const login = (state = initialLoginState, action: LoginAction) => {
  switch (action.type) {
    case LoginActionTypes.REAUTH_REQUEST:
    case LoginActionTypes.LOGIN_REQUEST:
      return { ...state, isLoggingIn: true };
    case LoginActionTypes.UPDATE_ACTIVE_ORG:
      return {
        ...state,
        organisationId: action.payload.organisationId
      };
    case LoginActionTypes.LOGIN_SUCCESS:
      return {
        ...state,
        isLoggingIn: false,
<<<<<<< HEAD
        token: action.payload.token,
        userId: action.payload.userId,
        vendorId: action.payload.vendorId,
        intercomHash: action.payload.intercomHash,
        webApiVersion: action.payload.webApiVersion,
        organisationName: action.payload.organisationName,
        organisationId: action.payload.organisationId,
        organisationToken: action.payload.organisationToken,
        organisations: action.payload.organisations,
        requireTransferCardExists: action.payload.requireTransferCardExists,
        email: action.payload.email,
        adminTier: action.payload.adminTier,
        usdToSatoshiRate: action.payload.usdToSatoshiRate,
=======
        token: action.token,
        userId: action.userId,
        vendorId: action.vendorId,
        intercomHash: action.intercomHash,
        webApiVersion: action.webApiVersion,
        organisationId: action.organisationId,
        requireTransferCardExists: action.requireTransferCardExists,
        email: action.email,
        adminTier: action.adminTier,
        usdToSatoshiRate: action.usdToSatoshiRate,
>>>>>>> 3eac73f7
        tfaURL: null,
        tfaFailure: false
      };
    case LoginActionTypes.LOGIN_PARTIAL:
      return {
        ...state,
        isLoggingIn: false,
        token: null,
        userId: null,
        intercomHash: null,
        webApiVersion: null,
        organisationId: null,
        requireTransferCardExists: null,
        tfaURL: action.payload.tfaURL,
        tfaFailure: action.payload.tfaFailure,
        error: action.payload.error || "unknown error"
      };
    case LoginActionTypes.LOGIN_FAILURE:
      return {
        ...state,
        isLoggingIn: false,
        token: null,
        userId: null,
        error: action.error || "unknown error"
      };
    case LoginActionTypes.LOGOUT:
      return initialLoginState;
    default:
      return state;
  }
};<|MERGE_RESOLUTION|>--- conflicted
+++ resolved
@@ -52,32 +52,16 @@
       return {
         ...state,
         isLoggingIn: false,
-<<<<<<< HEAD
         token: action.payload.token,
         userId: action.payload.userId,
         vendorId: action.payload.vendorId,
         intercomHash: action.payload.intercomHash,
         webApiVersion: action.payload.webApiVersion,
-        organisationName: action.payload.organisationName,
         organisationId: action.payload.organisationId,
-        organisationToken: action.payload.organisationToken,
-        organisations: action.payload.organisations,
         requireTransferCardExists: action.payload.requireTransferCardExists,
         email: action.payload.email,
         adminTier: action.payload.adminTier,
         usdToSatoshiRate: action.payload.usdToSatoshiRate,
-=======
-        token: action.token,
-        userId: action.userId,
-        vendorId: action.vendorId,
-        intercomHash: action.intercomHash,
-        webApiVersion: action.webApiVersion,
-        organisationId: action.organisationId,
-        requireTransferCardExists: action.requireTransferCardExists,
-        email: action.email,
-        adminTier: action.adminTier,
-        usdToSatoshiRate: action.usdToSatoshiRate,
->>>>>>> 3eac73f7
         tfaURL: null,
         tfaFailure: false
       };
