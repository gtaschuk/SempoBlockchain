--- conflicted
+++ resolved
@@ -21,13 +21,8 @@
 import { transferAccounts } from "./transferAccount/reducers";
 import { users } from "./user/reducers";
 import { filters } from "./filter/reducers";
-<<<<<<< HEAD
-import { businessVerification } from "./businessVerificationReducer";
+import { businessVerification } from "./businessVerification/reducers";
 import { wyre } from "./wyre/reducers";
-=======
-import { businessVerification } from "./businessVerification/reducers";
-import { wyre } from "./wyreReducer";
->>>>>>> 142d293c
 import { TransferUsageReducer } from "./transferUsage/reducers";
 import { OrganisationReducer } from "./organisation/reducers";
 import { metrics } from "./metric/reducers";
