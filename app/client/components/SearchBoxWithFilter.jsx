--- conflicted
+++ resolved
@@ -1,25 +1,15 @@
 import React from "react";
-<<<<<<< HEAD
-import { connect } from 'react-redux';
-import { ModuleBox, Input} from "./styledElements";
-=======
 import { connect } from "react-redux";
-import { ModuleBox, StyledSelect, Input, StyledButton } from "./styledElements";
->>>>>>> 40046b75
+import { ModuleBox, Input } from "./styledElements";
 import styled from "styled-components";
 import matchSorter from "match-sorter";
 import PropTypes from "prop-types";
 
-<<<<<<< HEAD
-import {loadFilters, createFilter} from "../reducers/filterReducer";
-=======
-import { replaceUnderscores } from "../utils";
 import { loadFilters, createFilter } from "../reducers/filterReducer";
->>>>>>> 40046b75
 import LoadingSpinner from "./loadingSpinner.jsx";
-import {USER_FILTER_TYPE} from '../constants';
-
-import Filter from './filter';
+import { USER_FILTER_TYPE } from "../constants";
+
+import Filter from "./filter";
 
 const propTypes = {
   withSearch: PropTypes.bool,
@@ -27,24 +17,14 @@
 };
 
 const defaultProps = {
-<<<<<<< HEAD
-=======
-  onFiltersChanged: filter => {
-    console.log("Filter applied:", filter);
-  },
->>>>>>> 40046b75
   withSearch: true,
   toggleTitle: "Filters"
 };
 
 const mapStateToProps = state => {
   return {
-<<<<<<< HEAD
     filters: state.filters,
     creditTransferFilters: state.creditTransferFilters.creditTransferFilterState
-=======
-    filters: state.filters
->>>>>>> 40046b75
   };
 };
 
@@ -61,13 +41,6 @@
     this.state = {
       phrase: "",
       filters: [],
-<<<<<<< HEAD
-=======
-      keyName: "select",
-      value: "select",
-      filterType: "of",
-      keyNameValues: {},
->>>>>>> 40046b75
       possibleFilters: null,
       filterActive: false,
       dropdownActive: false,
@@ -93,7 +66,7 @@
       filter_name: this.state.filterName,
       filter_attributes: this.state.filters
     });
-  }
+  };
 
   loadFilters = () => {
     if (!this.state.loadFiltersDropdown) {
@@ -102,15 +75,15 @@
     }
     // toggle dropdown
     this.setState({ loadFiltersDropdown: !this.state.loadFiltersDropdown });
-  }
-
-  loadSavedFilter = (filterId) => {
+  };
+
+  loadSavedFilter = filterId => {
     const savedFilter = this.props.filters.byId[filterId];
     this.setState({
       filters: savedFilter.filter,
       filterName: savedFilter.name
     });
-  }
+  };
 
   getPossibleFilters = () => {
     var attribute_dict = {};
@@ -118,27 +91,20 @@
 
     const proccess_attribute = (name, value) => {
       if (value !== undefined && value !== null) {
-        
         if (attribute_dict[name] === undefined) {
           // This means that the attribute name has not been seen at all, which means we can just create array
-<<<<<<< HEAD
           attribute_dict[name] = {
             values: [value],
-            type: typeof(value) == 'number' ? USER_FILTER_TYPE.INT_RANGE : USER_FILTER_TYPE.DISCRETE
-          }
-          
-=======
-          attribute_dict[name] = [value];
->>>>>>> 40046b75
+            type:
+              typeof value == "number"
+                ? USER_FILTER_TYPE.INT_RANGE
+                : USER_FILTER_TYPE.DISCRETE
+          };
         } else {
           // Attribute name has been seen, check if attribute VALUE has been seen
           if (attribute_dict[name].values.indexOf(value) === -1) {
             //hasn't been seen, so add
-<<<<<<< HEAD
-            attribute_dict[name].values.push(value)
-=======
-            attribute_dict[name].push(value);
->>>>>>> 40046b75
+            attribute_dict[name].values.push(value);
           }
         }
       }
@@ -170,130 +136,25 @@
       });
     }
     return attribute_dict;
-  }
-
-<<<<<<< HEAD
-  onFiltersChanged = (filters) => {
+  };
+
+  onFiltersChanged = filters => {
     this.setState({
       filters
-    })
-=======
-  keyNameChange(name, value) {
-    var keyNameValues = this.state.possibleFilters[value];
-
-    if (keyNameValues !== undefined) {
-      // resets keyName and keyNameValues to default to avoid controlled/uncontrolled checkbox error
-      // maps over new keyNameValues,
-
-      this.setState(
-        {
-          [name]: "select",
-          keyNameValues: {},
-          filterType: "of",
-          GtLtThreshold: 0,
-          dropdownActive: false
-        },
-        () => {
-          let attributeListIsFullyFloatParsable = true;
-          keyNameValues.map(i => {
-            if (isNaN(parseFloat(i))) {
-              attributeListIsFullyFloatParsable = false;
-            }
-            this.setState(prevState => ({
-              [name]: value,
-              keyNameValues: {
-                ...prevState.keyNameValues,
-                [i]: false
-              }
-            }));
-          });
-          this.setState({ attributeListIsFullyFloatParsable });
-        }
-      );
-    }
-  }
-
-  filterTypeChange(name, value) {
-    this.setState({ filterType: value });
->>>>>>> 40046b75
-  }
-
-  handleChange = (evt) => {
+    });
+  };
+
+  handleChange = evt => {
     this.setState({ [evt.target.name]: evt.target.value });
-  }
-
-<<<<<<< HEAD
+  };
+
   toggleFilter = () => {
-    this.setState({filterActive: !this.state.filterActive})
-  }
+    this.setState({ filterActive: !this.state.filterActive });
+  };
 
   saveFilterDropdown = () => {
-    this.setState({saveFilterDropdown: !this.state.saveFilterDropdown})
-=======
-  addFilter() {
-    let id = this.state.filters.length + 1;
-
-    if (this.state.filterType === "of") {
-      var newFilter = {
-        id: id,
-        type: "of",
-        keyName: this.state.keyName,
-        allowedValues: this.get_selected_ids_array(this.state.keyNameValues)
-      };
-    } else {
-      newFilter = {
-        id: id,
-        type: this.state.filterType,
-        keyName: this.state.keyName,
-        threshold: parseFloat(this.state.GtLtThreshold)
-      };
-    }
-
-    this.setState({ filters: [...this.state.filters, newFilter] }, () => {
-      this.setState({
-        keyName: "select",
-        value: "select",
-        keyNameValues: {},
-        filterType: "of",
-        GtLtThreshold: 0,
-        dropdownActive: false
-      });
-      this.props.onFiltersChanged(this.state.filters);
-    });
-  }
-
-  removeFilter(evt) {
-    let newFilters = [...this.state.filters].filter(
-      filter => filter.id !== parseInt(evt.target.name)
-    );
-    this.setState({ filters: newFilters }, () =>
-      this.props.onFiltersChanged(this.state.filters)
-    );
-  }
-
-  toggleSelected(key) {
-    const value = !this.state.keyNameValues[key];
-
-    this.setState(prevState => ({
-      keyNameValues: {
-        ...prevState.keyNameValues,
-        [key]: value
-      }
-    }));
-  }
-
-  toggleFilter() {
-    this.setState({ filterActive: !this.state.filterActive });
-  }
-
-  dropdownActive() {
-    this.setState({ dropdownActive: !this.state.dropdownActive });
-  }
-
-  saveFilterDropdown() {
     this.setState({ saveFilterDropdown: !this.state.saveFilterDropdown });
->>>>>>> 40046b75
-  }
+  };
 
   applyFilter = (item_list, filter) => {
     return item_list.reduce((filtered, item) => {
@@ -304,15 +165,12 @@
         added = true;
       };
 
-<<<<<<< HEAD
-      const test_conditions = (filter,value) => {
-        if (filter.type === USER_FILTER_TYPE.DISCRETE || filter.type === USER_FILTER_TYPE.BOOLEAN_MAPPING) {
-          if (filter.allowedValues.includes((value || '').toString())) {
-=======
       const test_conditions = (filter, value) => {
-        if (filter.type === "of") {
+        if (
+          filter.type === USER_FILTER_TYPE.DISCRETE ||
+          filter.type === USER_FILTER_TYPE.BOOLEAN_MAPPING
+        ) {
           if (filter.allowedValues.includes((value || "").toString())) {
->>>>>>> 40046b75
             // attribute value is in allowed value, add account to filtered
             add_account();
           }
@@ -353,52 +211,13 @@
 
       return filtered;
     }, []);
-  }
-
-<<<<<<< HEAD
+  };
+
   render() {
-    const {
-      phrase, filters, filterActive, saveFilterDropdown
-=======
-  get_selected_ids_array(selected) {
-    Object.filter = (obj, predicate) =>
-      Object.keys(obj)
-        .filter(key => predicate(obj[key]))
-        .reduce((res, key) => ((res[key] = obj[key]), res), {});
-
-    return Object.keys(Object.filter(selected, selected => selected === true));
-  }
-
-  render() {
-    const {
-      phrase,
-      filters,
-      keyName,
-      value,
-      filterType,
-      filterActive,
-      possibleFilters,
-      keyNameValues,
-      attributeListIsFullyFloatParsable,
-      saveFilterDropdown
->>>>>>> 40046b75
-    } = this.state;
+    const { phrase, filters, filterActive, saveFilterDropdown } = this.state;
 
     var item_list = this.props.item_list;
 
-<<<<<<< HEAD
-=======
-    let rowValues = Object.values(keyNameValues);
-    let numberSelected = rowValues.filter(Boolean).length;
-    let isSelected = numberSelected > 0 || filterType !== "of";
-
-    // get possible filter keys, remove PROFILE_PICTURE
-    const keys =
-      possibleFilters !== undefined && possibleFilters !== null
-        ? Object.keys(possibleFilters).filter(key => key !== "profile_picture")
-        : [];
-
->>>>>>> 40046b75
     // Phrase Search
     if (phrase !== "") {
       item_list = matchSorter(item_list, this.state.phrase, {
@@ -412,239 +231,6 @@
       });
     }
 
-<<<<<<< HEAD
-=======
-    if (isSelected) {
-      var addFilterBtn = (
-        <div>
-          <StyledButton
-            style={{
-              fontWeight: "400",
-              margin: "0em 1em",
-              lineHeight: "25px",
-              height: "25px"
-            }}
-            onClick={this.addFilter}
-          >
-            Add
-          </StyledButton>
-        </div>
-      );
-    }
-
-    if (keyName !== "select") {
-      if (!attributeListIsFullyFloatParsable) {
-        var filter_type_picker = (
-          <FilterText style={{ padding: "0 10px" }}>is one of</FilterText>
-        );
-      } else {
-        filter_type_picker = (
-          <StyledSelectKey
-            name="keyName"
-            value={filterType}
-            onChange={evt =>
-              this.filterTypeChange(evt.target.name, evt.target.value)
-            }
-          >
-            <option name="value" value={"<"}>
-              is less than
-            </option>
-            <option name="value" value={"of"}>
-              is one of
-            </option>
-            <option name="value" value={">"}>
-              is greater than
-            </option>
-          </StyledSelectKey>
-        );
-      }
-    }
-
-    if (keyName !== "select" && filterType === "of") {
-      var valuePicker = (
-        <div
-          style={{
-            display: "flex",
-            flexDirection: "row",
-            alignItems: "center"
-          }}
-        >
-          <div style={{ width: "200px" }}>
-            <div
-              style={{ width: "inherit", position: "relative" }}
-              onClick={this.dropdownActive}
-            >
-              <StyledSelectKey
-                style={{ width: "inherit" }}
-                name="value"
-                value={value}
-                onClick={this.dropdownActive}
-                onChange={this.handleChange}
-              >
-                <option name="value" value="select" disabled>
-                  select value
-                </option>
-                {/*{typeof(custom_attribute_dict[keyName]) !== 'undefined' ? custom_attribute_dict[keyName].map((key, index) => {return (<option name='value' value={key} key={index}>{key}</option>)}) : null}*/}
-              </StyledSelectKey>
-              <div
-                style={{
-                  position: "absolute",
-                  top: 0,
-                  right: 0,
-                  bottom: 0,
-                  left: 0
-                }}
-              />
-            </div>
-            <Checkboxes
-              style={{ display: this.state.dropdownActive ? "block" : "none" }}
-              onMouseLeave={() =>
-                this.setState({ dropdownActive: !this.state.dropdownActive })
-              }
-            >
-              {typeof possibleFilters[keyName] !== "undefined"
-                ? possibleFilters[keyName].map((key, index) => (
-                    <CheckboxLabel key={index}>
-                      <input
-                        type="checkbox"
-                        value={key}
-                        checked={keyNameValues[key]}
-                        onChange={() => this.toggleSelected(key)}
-                      />
-                      {replaceUnderscores(key)}
-                    </CheckboxLabel>
-                  ))
-                : null}
-            </Checkboxes>
-            <CloseWrapper
-              onClick={() =>
-                this.setState({ dropdownActive: !this.state.dropdownActive })
-              }
-              style={{ display: this.state.dropdownActive ? "" : "none" }}
-            />
-          </div>
-
-          {addFilterBtn}
-        </div>
-      );
-    } else if (keyName !== "select") {
-      valuePicker = (
-        <div
-          style={{
-            display: "flex",
-            flexDirection: "row",
-            alignItems: "center"
-          }}
-        >
-          <ThresholdInput
-            type="number"
-            name="GtLtThreshold"
-            value={this.state.GtLtThreshold}
-            onChange={this.handleChange}
-          />
-          {addFilterBtn}
-        </div>
-      );
-    }
-
-    if (filterActive) {
-      var newFilterSection = (
-        <div
-          style={{
-            margin: "1em",
-            display: "flex",
-            flexDirection: "row",
-            alignItems: "center",
-            flexFlow: "row wrap"
-          }}
-        >
-          <div
-            style={{
-              display: "flex",
-              flexDirection: "row",
-              alignItems: "center"
-            }}
-          >
-            <FilterText style={{ padding: "0 10px 0 0" }}>Filter:</FilterText>
-            <StyledSelectKey
-              name="keyName"
-              value={keyName}
-              onChange={evt =>
-                this.keyNameChange(evt.target.name, evt.target.value)
-              }
-            >
-              <option name="key" value="select" disabled>
-                select attribute
-              </option>
-              {typeof keys !== "undefined"
-                ? keys.map((key, index) => (
-                    <option name="value" value={key} key={index}>
-                      {replaceUnderscores(key)}
-                    </option>
-                  ))
-                : null}
-            </StyledSelectKey>
-          </div>
-          {filter_type_picker}
-          {valuePicker}
-        </div>
-      );
-    } else {
-      newFilterSection = null;
-    }
-
-    if (filters) {
-      var addedFilters = (
-        <div
-          style={{
-            display: "flex",
-            flexDirection: "row",
-            alignItems: "center",
-            margin: "0 1em",
-            flexFlow: "row wrap"
-          }}
-        >
-          {filters.map((filter, index) => {
-            if (filter.type === "of") {
-              return (
-                <FilterBubble key={index}>
-                  <FilterText style={{ color: "#FFF" }}>
-                    {filter.keyName}:{" "}
-                    {filter.allowedValues.map((value, index) => {
-                      if (filter.allowedValues.length === index + 1) {
-                        return value;
-                      } else {
-                        return value + " or ";
-                      }
-                    })}
-                  </FilterText>
-                  <SVG
-                    name={filter.id}
-                    onClick={this.removeFilter}
-                    src="/static/media/close.svg"
-                  />
-                </FilterBubble>
-              );
-            } else {
-              return (
-                <FilterBubble key={index}>
-                  <FilterText style={{ color: "#FFF" }}>
-                    {filter.keyName} {filter.type} {filter.threshold}
-                  </FilterText>
-                  <SVG
-                    name={filter.id}
-                    onClick={this.removeFilter}
-                    src="/static/media/close.svg"
-                  />
-                </FilterBubble>
-              );
-            }
-          })}
-        </div>
-      );
-    }
-
->>>>>>> 40046b75
     if (this.props.filters.loadStatus.isRequesting) {
       var filterList = (
         <div style={{ padding: "1em" }}>
@@ -834,7 +420,12 @@
         )}
 
         {savedFilters}
-        {filterActive && <Filter possibleFilters={this.state.possibleFilters} onFiltersChanged={this.onFiltersChanged}/>}
+        {filterActive && (
+          <Filter
+            possibleFilters={this.state.possibleFilters}
+            onFiltersChanged={this.onFiltersChanged}
+          />
+        )}
 
         <div>
           {React.cloneElement(this.props.children, { item_list: item_list })}
@@ -890,60 +481,17 @@
   }
 `;
 
-<<<<<<< HEAD
-=======
-const StyledSelectKey = styled(StyledSelect)`
-  box-shadow: 0 0 0 1px rgba(44, 45, 48, 0.15);
-  font: 400 12px system-ui;
-  color: #777;
-  padding: 0 0 0 10px;
-  margin: 5px;
-  line-height: 25px;
-  height: 25px;
-`;
-
->>>>>>> 40046b75
 const ThresholdInput = styled(Input)`
   font: 400 12px system-ui;
   border-radius: 5px;
   height: 12px;
 `;
 
-<<<<<<< HEAD
-=======
-const FilterBubble = styled.div`
-  display: flex;
-  align-items: center;
-  width: fit-content;
-  margin: 10px 10px 0 0;
-  font: 400 12px system-ui;
-  color: #fff;
-  padding: 5px 0;
-  background-color: #607d8b;
-  border-radius: 10px;
-`;
-
->>>>>>> 40046b75
 const SVG = styled.img`
   width: 12px;
   padding: 0px 10px;
 `;
 
-<<<<<<< HEAD
-=======
-const Checkboxes = styled.div`
-  display: block;
-  position: absolute;
-  z-index: 55;
-  background-color: rgb(255, 255, 255);
-  width: inherit;
-  border-radius: 2px;
-  margin: 5px;
-  box-shadow: 0 0 0 1px rgba(44, 45, 48, 0.15),
-    0 5px 10px rgba(44, 45, 48, 0.12);
-`;
-
->>>>>>> 40046b75
 const CheckboxLabel = styled.label`
   border-bottom: 1px solid #eaedef;
   padding: 5px;
