--- conflicted
+++ resolved
@@ -1,15 +1,6 @@
-<<<<<<< HEAD
-export { default as VolumeChart } from './volumeChart.jsx'
-export { default as BeneficiaryFunnel } from './userFunnelChart.jsx'
-export { default as UsagePieChart } from './usagePiechart.jsx'
-export { default as MetricsBar } from './metricsBar.jsx'
-export { default as BeneficiaryLiveFeed } from './beneficiaryLiveFeed.jsx'
-export { default as DashboardFilter } from './dashboardFilter'; 
-=======
-export { default as AnalyticsChart } from "./analyticsChart.jsx";
+export { default as VolumeChart } from "./volumeChart.jsx";
 export { default as BeneficiaryFunnel } from "./userFunnelChart.jsx";
 export { default as UsagePieChart } from "./usagePiechart.jsx";
 export { default as MetricsBar } from "./metricsBar.jsx";
 export { default as BeneficiaryLiveFeed } from "./beneficiaryLiveFeed.jsx";
-export { default as DashboardFilter } from "./dashboardFilter";
->>>>>>> 40046b75
+export { default as DashboardFilter } from "./dashboardFilter";