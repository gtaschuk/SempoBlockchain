<<<<<<< HEAD
import React from 'react'
import { DateRangePicker } from 'react-dates'
import { loadMetrics } from "../../reducers/metricReducer"
import { connect } from 'react-redux';
import styled from 'styled-components';
import {StyledButton} from '../styledElements'
import moment from 'moment'
import Filter from '../filter';
import { processFiltersForQuery } from '../../utils';
import { browserHistory } from '../../app'

const mapStateToProps = (state) => {
    return {
        loadStatus: state.metrics.loadStatus,
        creditTransferFilters: state.creditTransferFilters.creditTransferFilterState
    }
}

const mapDispatchToProps = (dispatch) => {
    return {
      loadMetrics: (query, path) => dispatch(loadMetrics({query, path}))
    };
=======
import React from "react";
import { DateRangePicker } from "react-dates";
import { loadCreditTransferStats } from "../../reducers/creditTransferReducer";
import { connect } from "react-redux";
import styled from "styled-components";
import { StyledButton } from "../styledElements";
import moment from "moment";

const mapDispatchToProps = dispatch => {
  return {
    loadCreditTransferStats: (query, path) =>
      dispatch(loadCreditTransferStats({ query, path }))
  };
>>>>>>> 40046b75
};

class DashboardFilter extends React.Component {
  constructor(props) {
    super(props);
    this.state = {
      startDate: null,
      endDate: null
    };
  }

  onDatesChange = ({ startDate, endDate }) => {
    this.setState(
      {
        startDate,
        endDate
      },
      () => this.updateStats()
    );
  };

<<<<<<< HEAD
    updateStats = () => {
        let {startDate, endDate} = this.state
        if(!startDate && !endDate) {
            this.props.loadMetrics()
        } 
=======
  updateStats = () => {
    let { startDate, endDate } = this.state;
    if (!startDate && !endDate) {
      this.props.loadCreditTransferStats();
>>>>>>> 40046b75
    }
  };

<<<<<<< HEAD
    submitFilter = () => {
        let {startDate, endDate} = this.state
        if(startDate && endDate) {
            this.props.loadMetrics({
              start_date: startDate.toISOString(),
              end_date: endDate.toISOString(),
            })
        }
=======
  submitFilter = () => {
    let { startDate, endDate } = this.state;
    if (startDate && endDate) {
      this.props.loadCreditTransferStats({
        start_date: startDate.toISOString(),
        end_date: endDate.toISOString()
      });
>>>>>>> 40046b75
    }
  };

<<<<<<< HEAD
    onFiltersChanged = (filters) => {
        let encoded_filters = processFiltersForQuery(filters)
        this.props.loadMetrics({
            params: encoded_filters
        })

        browserHistory.push({
            search: '?params=' + encoded_filters
        })
    }
    

    render() {

        // TODO: this should go somewhere else
        moment.updateLocale('en', {
            longDateFormat : {
                L: "MM/DD/YY"
            }
        });

        return (
            <div>

                    <FilterContainer>
                        <Filter label={"Filter by user:"} possibleFilters={this.props.creditTransferFilters} onFiltersChanged={this.onFiltersChanged}/>
                        <div style={{display: 'flex', alignItems: 'center'}}>
                            <DateRangePicker
                                displayFormat={() => moment.localeData().longDateFormat('L')}
                                daySize={35}
                                small={true}
                                isOutsideRange={() => false}
                                showClearDates={true}
                                startDatePlaceholderText={"Start Date"}
                                endDatePlaceholderText={"End Date"}
                                startDate={this.state.startDate} // momentPropTypes.momentObj or null,
                                startDateId="your_unique_start_date_id" // PropTypes.string.isRequired,
                                endDate={this.state.endDate} // momentPropTypes.momentObj or null,
                                endDateId="your_unique_end_date_id" // PropTypes.string.isRequired,
                                onDatesChange={this.onDatesChange} // PropTypes.func.isRequired,
                                focusedInput={this.state.focusedInput} // PropTypes.oneOf([START_DATE, END_DATE]) or null,
                                onFocusChange={focusedInput => this.setState({ focusedInput })} // PropTypes.func.isRequired,
                            />
                            <StyledButton onClick={(this.state.startDate && this.state.endDate) ? this.submitFilter : () => {}} style={{fontWeight: '400', margin: '0em 1em', lineHeight: '25px', height: '30px', backgroundColor: (!this.state.startDate || !this.state.endDate) && "grey", textTransform: "capitalize", cursor: (this.state.startDate || this.state.endDate) && 'pointer'}}>
                                {this.props.loadStatus.isRequesting ? <div className="miniSpinner"></div> : "Filter"}
                            </StyledButton>
                        </div>
                    </FilterContainer>
                {this.props.children}
                
            </div>
            
        )
    }
}

const FilterContainer = styled.div`
    margin: 1em;
    display: flex;
    align-items: center;
    justify-content: space-between;
`

export default connect(mapStateToProps, mapDispatchToProps)(DashboardFilter);
=======
  render() {
    // TODO: this should go somewhere else
    moment.updateLocale("en", {
      longDateFormat: {
        L: "MM/DD/YY"
      }
    });
    return (
      <div>
        <FilterContainer>
          <DateRangePicker
            displayFormat={() => moment.localeData().longDateFormat("L")}
            daySize={35}
            small={true}
            isOutsideRange={() => false}
            showClearDates={true}
            startDatePlaceholderText={"Start Date"}
            endDatePlaceholderText={"End Date"}
            startDate={this.state.startDate} // momentPropTypes.momentObj or null,
            startDateId="your_unique_start_date_id" // PropTypes.string.isRequired,
            endDate={this.state.endDate} // momentPropTypes.momentObj or null,
            endDateId="your_unique_end_date_id" // PropTypes.string.isRequired,
            onDatesChange={this.onDatesChange} // PropTypes.func.isRequired,
            focusedInput={this.state.focusedInput} // PropTypes.oneOf([START_DATE, END_DATE]) or null,
            onFocusChange={focusedInput => this.setState({ focusedInput })} // PropTypes.func.isRequired,
          />
          <StyledButton
            onClick={
              this.state.startDate && this.state.endDate
                ? this.submitFilter
                : () => {}
            }
            style={{
              fontWeight: "400",
              margin: "0em 1em",
              lineHeight: "25px",
              height: "30px",
              backgroundColor:
                (!this.state.startDate || !this.state.endDate) && "grey",
              textTransform: "capitalize"
            }}
          >
            Filter
          </StyledButton>
        </FilterContainer>

        {/* add more filters here */}
        {this.props.children}
      </div>
    );
  }
}

const FilterContainer = styled.div`
  margin: 1em;
`;

export default connect(
  null,
  mapDispatchToProps
)(DashboardFilter);
>>>>>>> 40046b75
<|MERGE_RESOLUTION|>--- conflicted
+++ resolved
@@ -1,41 +1,25 @@
-<<<<<<< HEAD
-import React from 'react'
-import { DateRangePicker } from 'react-dates'
-import { loadMetrics } from "../../reducers/metricReducer"
-import { connect } from 'react-redux';
-import styled from 'styled-components';
-import {StyledButton} from '../styledElements'
-import moment from 'moment'
-import Filter from '../filter';
-import { processFiltersForQuery } from '../../utils';
-import { browserHistory } from '../../app'
-
-const mapStateToProps = (state) => {
-    return {
-        loadStatus: state.metrics.loadStatus,
-        creditTransferFilters: state.creditTransferFilters.creditTransferFilterState
-    }
-}
-
-const mapDispatchToProps = (dispatch) => {
-    return {
-      loadMetrics: (query, path) => dispatch(loadMetrics({query, path}))
-    };
-=======
 import React from "react";
 import { DateRangePicker } from "react-dates";
-import { loadCreditTransferStats } from "../../reducers/creditTransferReducer";
+import { loadMetrics } from "../../reducers/metricReducer";
 import { connect } from "react-redux";
 import styled from "styled-components";
 import { StyledButton } from "../styledElements";
 import moment from "moment";
+import Filter from "../filter";
+import { processFiltersForQuery } from "../../utils";
+import { browserHistory } from "../../app";
+
+const mapStateToProps = state => {
+  return {
+    loadStatus: state.metrics.loadStatus,
+    creditTransferFilters: state.creditTransferFilters.creditTransferFilterState
+  };
+};
 
 const mapDispatchToProps = dispatch => {
   return {
-    loadCreditTransferStats: (query, path) =>
-      dispatch(loadCreditTransferStats({ query, path }))
+    loadMetrics: (query, path) => dispatch(loadMetrics({ query, path }))
   };
->>>>>>> 40046b75
 };
 
 class DashboardFilter extends React.Component {
@@ -57,108 +41,34 @@
     );
   };
 
-<<<<<<< HEAD
-    updateStats = () => {
-        let {startDate, endDate} = this.state
-        if(!startDate && !endDate) {
-            this.props.loadMetrics()
-        } 
-=======
   updateStats = () => {
     let { startDate, endDate } = this.state;
     if (!startDate && !endDate) {
-      this.props.loadCreditTransferStats();
->>>>>>> 40046b75
+      this.props.loadMetrics();
     }
   };
 
-<<<<<<< HEAD
-    submitFilter = () => {
-        let {startDate, endDate} = this.state
-        if(startDate && endDate) {
-            this.props.loadMetrics({
-              start_date: startDate.toISOString(),
-              end_date: endDate.toISOString(),
-            })
-        }
-=======
   submitFilter = () => {
     let { startDate, endDate } = this.state;
     if (startDate && endDate) {
-      this.props.loadCreditTransferStats({
+      this.props.loadMetrics({
         start_date: startDate.toISOString(),
         end_date: endDate.toISOString()
       });
->>>>>>> 40046b75
     }
   };
 
-<<<<<<< HEAD
-    onFiltersChanged = (filters) => {
-        let encoded_filters = processFiltersForQuery(filters)
-        this.props.loadMetrics({
-            params: encoded_filters
-        })
+  onFiltersChanged = filters => {
+    let encoded_filters = processFiltersForQuery(filters);
+    this.props.loadMetrics({
+      params: encoded_filters
+    });
 
-        browserHistory.push({
-            search: '?params=' + encoded_filters
-        })
-    }
-    
+    browserHistory.push({
+      search: "?params=" + encoded_filters
+    });
+  };
 
-    render() {
-
-        // TODO: this should go somewhere else
-        moment.updateLocale('en', {
-            longDateFormat : {
-                L: "MM/DD/YY"
-            }
-        });
-
-        return (
-            <div>
-
-                    <FilterContainer>
-                        <Filter label={"Filter by user:"} possibleFilters={this.props.creditTransferFilters} onFiltersChanged={this.onFiltersChanged}/>
-                        <div style={{display: 'flex', alignItems: 'center'}}>
-                            <DateRangePicker
-                                displayFormat={() => moment.localeData().longDateFormat('L')}
-                                daySize={35}
-                                small={true}
-                                isOutsideRange={() => false}
-                                showClearDates={true}
-                                startDatePlaceholderText={"Start Date"}
-                                endDatePlaceholderText={"End Date"}
-                                startDate={this.state.startDate} // momentPropTypes.momentObj or null,
-                                startDateId="your_unique_start_date_id" // PropTypes.string.isRequired,
-                                endDate={this.state.endDate} // momentPropTypes.momentObj or null,
-                                endDateId="your_unique_end_date_id" // PropTypes.string.isRequired,
-                                onDatesChange={this.onDatesChange} // PropTypes.func.isRequired,
-                                focusedInput={this.state.focusedInput} // PropTypes.oneOf([START_DATE, END_DATE]) or null,
-                                onFocusChange={focusedInput => this.setState({ focusedInput })} // PropTypes.func.isRequired,
-                            />
-                            <StyledButton onClick={(this.state.startDate && this.state.endDate) ? this.submitFilter : () => {}} style={{fontWeight: '400', margin: '0em 1em', lineHeight: '25px', height: '30px', backgroundColor: (!this.state.startDate || !this.state.endDate) && "grey", textTransform: "capitalize", cursor: (this.state.startDate || this.state.endDate) && 'pointer'}}>
-                                {this.props.loadStatus.isRequesting ? <div className="miniSpinner"></div> : "Filter"}
-                            </StyledButton>
-                        </div>
-                    </FilterContainer>
-                {this.props.children}
-                
-            </div>
-            
-        )
-    }
-}
-
-const FilterContainer = styled.div`
-    margin: 1em;
-    display: flex;
-    align-items: center;
-    justify-content: space-between;
-`
-
-export default connect(mapStateToProps, mapDispatchToProps)(DashboardFilter);
-=======
   render() {
     // TODO: this should go somewhere else
     moment.updateLocale("en", {
@@ -166,46 +76,58 @@
         L: "MM/DD/YY"
       }
     });
+
     return (
       <div>
         <FilterContainer>
-          <DateRangePicker
-            displayFormat={() => moment.localeData().longDateFormat("L")}
-            daySize={35}
-            small={true}
-            isOutsideRange={() => false}
-            showClearDates={true}
-            startDatePlaceholderText={"Start Date"}
-            endDatePlaceholderText={"End Date"}
-            startDate={this.state.startDate} // momentPropTypes.momentObj or null,
-            startDateId="your_unique_start_date_id" // PropTypes.string.isRequired,
-            endDate={this.state.endDate} // momentPropTypes.momentObj or null,
-            endDateId="your_unique_end_date_id" // PropTypes.string.isRequired,
-            onDatesChange={this.onDatesChange} // PropTypes.func.isRequired,
-            focusedInput={this.state.focusedInput} // PropTypes.oneOf([START_DATE, END_DATE]) or null,
-            onFocusChange={focusedInput => this.setState({ focusedInput })} // PropTypes.func.isRequired,
+          <Filter
+            label={"Filter by user:"}
+            possibleFilters={this.props.creditTransferFilters}
+            onFiltersChanged={this.onFiltersChanged}
           />
-          <StyledButton
-            onClick={
-              this.state.startDate && this.state.endDate
-                ? this.submitFilter
-                : () => {}
-            }
-            style={{
-              fontWeight: "400",
-              margin: "0em 1em",
-              lineHeight: "25px",
-              height: "30px",
-              backgroundColor:
-                (!this.state.startDate || !this.state.endDate) && "grey",
-              textTransform: "capitalize"
-            }}
-          >
-            Filter
-          </StyledButton>
+          <div style={{ display: "flex", alignItems: "center" }}>
+            <DateRangePicker
+              displayFormat={() => moment.localeData().longDateFormat("L")}
+              daySize={35}
+              small={true}
+              isOutsideRange={() => false}
+              showClearDates={true}
+              startDatePlaceholderText={"Start Date"}
+              endDatePlaceholderText={"End Date"}
+              startDate={this.state.startDate} // momentPropTypes.momentObj or null,
+              startDateId="your_unique_start_date_id" // PropTypes.string.isRequired,
+              endDate={this.state.endDate} // momentPropTypes.momentObj or null,
+              endDateId="your_unique_end_date_id" // PropTypes.string.isRequired,
+              onDatesChange={this.onDatesChange} // PropTypes.func.isRequired,
+              focusedInput={this.state.focusedInput} // PropTypes.oneOf([START_DATE, END_DATE]) or null,
+              onFocusChange={focusedInput => this.setState({ focusedInput })} // PropTypes.func.isRequired,
+            />
+            <StyledButton
+              onClick={
+                this.state.startDate && this.state.endDate
+                  ? this.submitFilter
+                  : () => {}
+              }
+              style={{
+                fontWeight: "400",
+                margin: "0em 1em",
+                lineHeight: "25px",
+                height: "30px",
+                backgroundColor:
+                  (!this.state.startDate || !this.state.endDate) && "grey",
+                textTransform: "capitalize",
+                cursor:
+                  (this.state.startDate || this.state.endDate) && "pointer"
+              }}
+            >
+              {this.props.loadStatus.isRequesting ? (
+                <div className="miniSpinner"></div>
+              ) : (
+                "Filter"
+              )}
+            </StyledButton>
+          </div>
         </FilterContainer>
-
-        {/* add more filters here */}
         {this.props.children}
       </div>
     );
@@ -214,10 +136,9 @@
 
 const FilterContainer = styled.div`
   margin: 1em;
+  display: flex;
+  align-items: center;
+  justify-content: space-between;
 `;
 
-export default connect(
-  null,
-  mapDispatchToProps
-)(DashboardFilter);
->>>>>>> 40046b75
+export default connect(mapStateToProps, mapDispatchToProps)(DashboardFilter);