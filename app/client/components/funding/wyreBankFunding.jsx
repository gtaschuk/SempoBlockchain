import React from "react";
import { connect } from "react-redux";
import styled, { ThemeProvider } from "styled-components";
import { Input } from "../styledElements";

import { WyreAction } from "../../reducers/wyre/actions";
import LoadingSpinner from "../loadingSpinner.jsx";
import AsyncButton from "../AsyncButton.jsx";
import { BusinessVerificationAction } from "../../reducers/businessVerification/actions";

const mapStateToProps = state => {
  return {
    businessVerificationStatus: state.businessVerification.loadStatus,
    bankAccounts:
      state.businessVerification.businessVerificationState.bank_accounts,
    wyreTransferStatus: state.wyre.createWyreTransferStatus,
    wyreTransfer: state.wyre.wyreState.wyre_transfer
  };
};

const mapDispatchToProps = dispatch => {
  return {
<<<<<<< HEAD
    loadBusinessProfile: () => dispatch(loadBusinessProfile()),
    createWyreTransfer: body =>
      dispatch(WyreAction.createWyreTransferRequest({ body }))
=======
    loadBusinessProfile: () =>
      dispatch(BusinessVerificationAction.loadBusinessVerificationRequest()),
    createWyreTransfer: body => dispatch(createWyreTransfer({ body }))
>>>>>>> 142d293c
  };
};

var timeout = null;

class WyreBankFunding extends React.Component {
  constructor(props) {
    super(props);
    this.state = {
      starting_total: "",
      result_total: "10",
      isLive: false
    };
    this.handleKeypress = this.handleKeypress.bind(this);
    this.handleKeyUp = this.handleKeyUp.bind(this);
    this.fundAccount = this.fundAccount.bind(this);
  }

  componentDidMount() {
    this.props.loadBusinessProfile();
  }

  componentDidUpdate(newProps) {
    let { wyreTransfer, bankAccounts } = this.props;

    if (newProps.bankAccounts !== bankAccounts) {
      this.fundAccount(false);
    }

    if (newProps.wyreTransfer !== wyreTransfer) {
      if (wyreTransfer !== null && typeof wyreTransfer !== "undefined") {
        this.setState({
          starting_total: wyreTransfer.sourceAmount,
          result_total: wyreTransfer.destAmount
        });
      }
    }
  }

  handleKeyUp(e) {
    clearTimeout(timeout);
    timeout = setTimeout(() => {
      this.fundAccount(false);
    }, 500);
  }

  handleKeypress(e) {
    const target = e.target;
    const value = target.value;
    const name = target.name;

    const characterCode = e.key;
    if (characterCode === "Backspace") {
      return;
    }

    if (characterCode === "-" || characterCode === "e") {
      e.preventDefault();
      return;
    }

    if (name === "result_total") {
      this.setState({
        [name]: value,
        starting_total: ""
      });
    } else if (name === "starting_total") {
      this.setState({
        [name]: value,
        result_total: ""
      });
    }
  }

  fundAccount(isReal) {
    let { bankAccounts } = this.props;

    if (bankAccounts !== null && typeof bankAccounts !== "undefined") {
      var bankCurrency = bankAccounts[0].currency.toUpperCase();
      this.props.createWyreTransfer({
        source_currency: bankCurrency,
        source_amount: this.state.starting_total,
        dest_amount: this.state.result_total,
        preview: !isReal,
        include_fees: true
      });
    }
  }

  render() {
    let {
      businessVerificationStatus,
      bankAccounts,
      wyreTransfer,
      wyreTransferStatus
    } = this.props;
    var bankCurrency = null;
    var conversionFee = null;
    var exchangeRate = null;
    var sourceName = null;
    var bankNumber = null;

    var isLoading = wyreTransferStatus.isRequesting && this.state.isLive;

    if (bankAccounts !== null && typeof bankAccounts !== "undefined") {
      bankCurrency = bankAccounts[0].currency.toUpperCase();
    }

    if (wyreTransfer !== null && typeof wyreTransfer !== "undefined") {
      conversionFee = wyreTransfer.fees[bankCurrency];
      exchangeRate = wyreTransfer.exchangeRate;
      sourceName = wyreTransfer.sourceName.slice(0, -4);
      bankNumber = wyreTransfer.sourceName.slice(-4);
    }

    if (businessVerificationStatus.isRequesting) {
      return (
        <div style={{ margin: "1em" }}>
          <LoadingSpinner />
        </div>
      );
    } else if (businessVerificationStatus.success) {
      return (
        <div>
          <StyledExchangeWrapper>
            <div>
              <InputLabel>Send {bankCurrency}</InputLabel>
              <ManagerInput
                min="1"
                name="starting_total"
                placeholder={"0.00"}
                type="number"
                value={this.state.starting_total}
                onKeyDown={this.handleKeypress}
                onKeyUp={this.handleKeyUp}
                onChange={this.handleKeypress}
              />
            </div>

            <p>FOR</p>

            <div>
              <InputLabel>Receive DAI</InputLabel>
              <ManagerInput
                min="1"
                name="result_total"
                placeholder={"0.00"}
                type="number"
                value={this.state.result_total}
                onChange={this.handleKeypress}
                onKeyUp={this.handleKeyUp}
                onKeyDown={this.handleKeypress}
              />
            </div>
          </StyledExchangeWrapper>

          <PreviewWrapper>
            <div>
              <FundingText>
                Convert and receive {this.state.result_total}
              </FundingText>
              <div>
                <SmallText>
                  Exchange Rate: <Bold>{exchangeRate}</Bold>
                </SmallText>
                <SmallText>
                  Conversion Fee: <Bold>{conversionFee}</Bold>
                </SmallText>
                <SmallText>
                  {sourceName} <Bold>{bankNumber}</Bold>
                </SmallText>
              </div>
            </div>

            <ButtonWrapper>
              <AsyncButton
                buttonStyle={{ display: "flex" }}
                onClick={() =>
                  this.setState({ isLive: true }, () => this.fundAccount(true))
                }
                buttonText={"FUND ACCOUNT"}
                isLoading={isLoading}
              />
            </ButtonWrapper>
          </PreviewWrapper>
        </div>
      );
    } else {
      return (
        <div>
          <p>Something went wrong.</p>
        </div>
      );
    }
  }
}

export default connect(
  mapStateToProps,
  mapDispatchToProps
)(WyreBankFunding);

const Bold = styled.span`
  font-weight: 600;
`;

const SmallText = styled.p`
  color: #384053;
  font-size: 12px;
`;

const FundingText = styled.p`
  font-size: 20px;
  font-weight: 500;
`;

const ButtonWrapper = styled.div`
  align-items: center;
  display: flex;
`;

const PreviewWrapper = styled.div`
  flex-wrap: wrap;
  background-color: #f7fafc;
  display: flex;
  margin: 1em;
  padding: 1em;
  justify-content: space-between;
`;

const StyledExchangeWrapper = styled.div`
  display: flex;
  justify-content: space-between;
  margin: 1em;
  @media (max-width: 768px) {
    flex-direction: column;
  }
`;

const ManagerInput = styled(Input)`
  margin: 0;
  width: fit-content;
`;

const InputLabel = styled.div`
  display: block;
  font-size: 14px;
  font-weight: 600;
  margin-bottom: 5px;
`;<|MERGE_RESOLUTION|>--- conflicted
+++ resolved
@@ -20,15 +20,10 @@
 
 const mapDispatchToProps = dispatch => {
   return {
-<<<<<<< HEAD
-    loadBusinessProfile: () => dispatch(loadBusinessProfile()),
+    loadBusinessProfile: () =>
+      dispatch(BusinessVerificationAction.loadBusinessVerificationRequest()),
     createWyreTransfer: body =>
       dispatch(WyreAction.createWyreTransferRequest({ body }))
-=======
-    loadBusinessProfile: () =>
-      dispatch(BusinessVerificationAction.loadBusinessVerificationRequest()),
-    createWyreTransfer: body => dispatch(createWyreTransfer({ body }))
->>>>>>> 142d293c
   };
 };
 
