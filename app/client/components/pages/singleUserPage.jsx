import React from 'react';
import { connect } from 'react-redux';
import styled, {ThemeProvider} from 'styled-components';

import SideBar from '../navBar.jsx'
import {PageWrapper, ModuleBox, CenterLoadingSideBarActive} from '../styledElements.js'
import LoadingSpinner from '../loadingSpinner.jsx'
import {LightTheme} from '../theme.js'
import SingleUserManagement from '../user/singleUserManagement.jsx';

import { loadUser } from '../../reducers/userReducer'
<<<<<<< HEAD
import { loadTransferUsages } from '../../reducers/transferUsage/actions'
=======
import organizationWrapper from '../organizationWrapper'
>>>>>>> 833ec0b0

const mapStateToProps = (state) => {
  return {
    users: state.users,
  };
};

const mapDispatchToProps = (dispatch) => {
    return {
      loadUser: (path) => dispatch(loadUser({path})),
      loadTransferUsages: () => dispatch(loadTransferUsages())
    };
};

class SingleUserPage extends React.Component {
  constructor(props) {
    super(props);
    this.state = {
    };
  }

  componentDidMount() {
      let pathname_array = location.pathname.split('/').slice(1);
      let userId = parseInt(pathname_array[1]);

      if (userId) {
          this.props.loadUser(userId);
          this.props.loadTransferUsages();
      }
  }

  componentDidUpdate (prevProps) {
    if (prevProps.location.key !== this.props.location.key) {
        let pathname_array = location.pathname.split('/').slice(1);
        let userId = parseInt(pathname_array[1]);

        if (userId) {
            this.props.loadUser(userId);
        }
    }
}

  render() {
      let pathname_array = location.pathname.split('/').slice(1);
      let url_provided = pathname_array[1];
      let userId = parseInt(url_provided);

      // check if transferAccount exists else show fallback
      if (this.props.users.byId[userId]) {
        var userComponent = <SingleUserManagement userId={userId} />

      } else {
          userComponent =
              <ModuleBox>
                  <p style={{padding: '1em', textAlign: 'center'}}>No Such User: {url_provided}</p>
              </ModuleBox>
      }

      if (this.props.users.loadStatus.isRequesting === true) {
          return (
              <WrapperDiv>

                  <SideBar/>

                  <CenterLoadingSideBarActive>
                      <LoadingSpinner/>
                  </CenterLoadingSideBarActive>

              </WrapperDiv>
          );
      } else {
          return (
              <WrapperDiv>

                  <SideBar/>

                  <PageWrapper>
                      <ThemeProvider theme={LightTheme}>
                          {userComponent}
                      </ThemeProvider>
                  </PageWrapper>

              </WrapperDiv>
          );
      }
  }
}

export default connect(mapStateToProps, mapDispatchToProps)(organizationWrapper(SingleUserPage));

const WrapperDiv = styled.div`
  display: flex;
  justify-content: center;
  align-items: center;
  flex-direction: column;
  position: relative;
`;

const UploadButtonWrapper = styled.div`
  display: flex;
  justify-content: center;
  margin: auto 1em;
  @media (max-width: 767px) {
  //overflow: hidden;
  //text-overflow: ellipsis;
  //box-shadow: 0px 2px 0px 0 rgba(51,51,79,.08);
  }
`;<|MERGE_RESOLUTION|>--- conflicted
+++ resolved
@@ -9,11 +9,8 @@
 import SingleUserManagement from '../user/singleUserManagement.jsx';
 
 import { loadUser } from '../../reducers/userReducer'
-<<<<<<< HEAD
 import { loadTransferUsages } from '../../reducers/transferUsage/actions'
-=======
 import organizationWrapper from '../organizationWrapper'
->>>>>>> 833ec0b0
 
 const mapStateToProps = (state) => {
   return {
