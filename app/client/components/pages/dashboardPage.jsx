<<<<<<< HEAD
import React, { Suspense, lazy } from 'react';
import { connect } from 'react-redux';
import styled from 'styled-components';
import { subscribe, unsubscribe } from 'pusher-redux';

import { PUSHER_CREDIT_TRANSFER } from '../../reducers/creditTransferReducer';
import { logout } from '../../reducers/auth/actions'
import { loadCreditTransferList } from "../../reducers/creditTransferReducer"
=======
import React, { Suspense, lazy } from "react";
import { connect } from "react-redux";
import styled from "styled-components";
import { subscribe, unsubscribe } from "pusher-redux";

import { PUSHER_CREDIT_TRANSFER } from "../../reducers/creditTransferReducer";
import { logout } from "../../reducers/auth/actions";
import {
  loadCreditTransferList,
  loadCreditTransferStats
} from "../../reducers/creditTransferReducer";
>>>>>>> 40046b75
import { loadTransferAccounts } from "../../reducers/transferAccountReducer";
import { loadCreditTransferFilters } from '../../reducers/creditTransferFilterReducer';

<<<<<<< HEAD
import { 
  VolumeChart, 
  BeneficiaryFunnel, 
  UsagePieChart, 
  MetricsBar, 
=======
import {
  AnalyticsChart,
  BeneficiaryFunnel,
  UsagePieChart,
  MetricsBar,
>>>>>>> 40046b75
  BeneficiaryLiveFeed,
  DashboardFilter
} from "../dashboard";
import LoadingSpinner from "../loadingSpinner.jsx";

import {
  ModuleBox,
  PageWrapper,
  CenterLoadingSideBarActive
} from "../styledElements";
import { parseQuery } from "../../utils";

const HeatMap = lazy(() => import("../heatmap/heatmap.jsx"));

const mapStateToProps = state => {
  return {
    creditTransfers: state.creditTransfers,
    transferAccounts: state.transferAccounts,
    login: state.login
  };
};

const mapDispatchToProps = dispatch => {
  return {
<<<<<<< HEAD
    logout:       () => dispatch(logout()),
    loadTransferAccountList: (query, path) => dispatch(loadTransferAccounts({query, path})),
    loadCreditTransferList: (query, path) => dispatch(loadCreditTransferList({query, path})),
    loadCreditTransferFilters: (query, path) => dispatch(loadCreditTransferFilters({query, path}))
=======
    logout: () => dispatch(logout()),
    loadTransferAccountList: (query, path) =>
      dispatch(loadTransferAccounts({ query, path })),
    loadCreditTransferList: (query, path) =>
      dispatch(loadCreditTransferList({ query, path })),
    loadCreditTransferStats: (query, path) =>
      dispatch(loadCreditTransferStats({ query, path }))
>>>>>>> 40046b75
  };
};

class DashboardPage extends React.Component {
  constructor() {
    super();
    this.state = {
      subscribe,
      unsubscribe,
      loading: true
    };
  }

  componentWillMount() {
    setTimeout(() => this.setState({ loading: false }), 1000);
    this.subscribe();
  }

  componentDidMount() {
    let transfer_type = "ALL";
    let per_page = 50;
    let page = 1;
    this.props.loadCreditTransferList({
      get_stats: true,
      transfer_type: transfer_type,
      per_page: per_page,
      page: page
    });
    this.buildFilterForAPI();

    const parsed = parseQuery(location.search);

    if (parsed.actok) {
      console.log("actok", parsed.actok);
      this.props.activateAccount(parsed.actok);
    }

    this.props.loadCreditTransferFilters()
  }

  buildFilterForAPI() {
    let query = {};

    if (this.props.transferAccounts.loadStatus.lastQueried) {
      query.updated_after = this.props.transferAccounts.loadStatus.lastQueried;
    }

    const path = null;
    this.props.loadTransferAccountList(query, path);
  }

  componentWillUnmount() {
    this.unsubscribe();
  }

  subscribe() {
    // your additionalParams
    const additionalParams = () => {};

    let login = this.props.login;
    let pusher_channel = window.PUSHER_ENV_CHANNEL + "-" + login.organisationId;

    subscribe(
      pusher_channel,
      "credit_transfer",
      PUSHER_CREDIT_TRANSFER,
      additionalParams
    );

    // access it within the data object = {
    //  type: String,
    //  channel: String,
    //  event: String,
    //  data: Object,
    //  additionalParams: Any
    // }
  }

  unsubscribe() {
    unsubscribe("MainChannel", "credit_transfer", PUSHER_CREDIT_TRANSFER);
  }

  render() {
    if (
      this.props.creditTransfers.loadStatus.isRequesting === true ||
      this.props.transferAccounts.loadStatus.isRequesting === true
    ) {
      return (
        <WrapperDiv>
          <CenterLoadingSideBarActive>
            <LoadingSpinner />
          </CenterLoadingSideBarActive>
        </WrapperDiv>
      );
    } else if (Object.values(this.props.creditTransfers.byId).length === 0) {
      return (
        <WrapperDiv>
          <PageWrapper>
            <ModuleBox>
              <NoDataMessageWrapper>
                <IconSVG src="/static/media/no_data_icon.svg" />
                <p>There is no data available. Please upload a spreadsheet.</p>
              </NoDataMessageWrapper>
            </ModuleBox>
          </PageWrapper>
        </WrapperDiv>
      );
    } else if (
      this.props.creditTransfers.loadStatus.success === true &&
      this.props.transferAccounts.loadStatus.success === true
    ) {
      return (
        <WrapperDiv>
          <PageWrapper>
            <DashboardFilter>
              <Main>
                <GraphMetricColumn>
                  <ModuleBox>
<<<<<<< HEAD
                    <VolumeChart/>
=======
                    <AnalyticsChart />
>>>>>>> 40046b75
                  </ModuleBox>

                  <ModuleBox>
                    <MetricsBar />
                  </ModuleBox>

                  <ModuleBox>
                    <BeneficiaryFunnel />
                  </ModuleBox>
                </GraphMetricColumn>

                <LiveFeedColumn>
                  <ModuleBox>
                    <UsagePieChart />
                  </ModuleBox>

                  <ModuleBox>
                    <BeneficiaryLiveFeed />
                  </ModuleBox>
                </LiveFeedColumn>
              </Main>

              <Main style={{ marginTop: 0, maxHeight: "80vh" }}>
                <ModuleBox>
                  <Suspense fallback={<div>Loading Map...</div>}>
                    <HeatMap />
                  </Suspense>
                </ModuleBox>
              </Main>
            </DashboardFilter>
          </PageWrapper>
        </WrapperDiv>
      );
    } else {
      return (
        <WrapperDiv>
          <p>Something went wrong.</p>
        </WrapperDiv>
      );
    }
  }
}

export default connect(
  mapStateToProps,
  mapDispatchToProps
)(DashboardPage);

const WrapperDiv = styled.div`
  //width: 100vw;
  //min-height: 100vh;
  display: flex;
  justify-content: center;
  align-items: center;
  flex-direction: column;
  position: relative;
`;

const Main = styled.div`
  display: flex;
  @media (max-width: 767px) {
    flex-direction: column;
  }
`;

const GraphMetricColumn = styled.div`
  display: flex;
  flex-direction: column;
  flex: 1;
`;

const LiveFeedColumn = styled.div`
  display: flex;
  flex-direction: column;
`;

const IconSVG = styled.img`
  width: 35px;
  padding: 1em 0 0.5em;
  display: flex;
`;

const NoDataMessageWrapper = styled.div`
  text-align: center;
  display: flex;
  justify-content: center;
  flex-direction: column;
  align-items: center;
`;<|MERGE_RESOLUTION|>--- conflicted
+++ resolved
@@ -1,13 +1,3 @@
-<<<<<<< HEAD
-import React, { Suspense, lazy } from 'react';
-import { connect } from 'react-redux';
-import styled from 'styled-components';
-import { subscribe, unsubscribe } from 'pusher-redux';
-
-import { PUSHER_CREDIT_TRANSFER } from '../../reducers/creditTransferReducer';
-import { logout } from '../../reducers/auth/actions'
-import { loadCreditTransferList } from "../../reducers/creditTransferReducer"
-=======
 import React, { Suspense, lazy } from "react";
 import { connect } from "react-redux";
 import styled from "styled-components";
@@ -15,27 +5,15 @@
 
 import { PUSHER_CREDIT_TRANSFER } from "../../reducers/creditTransferReducer";
 import { logout } from "../../reducers/auth/actions";
+import { loadCreditTransferList } from "../../reducers/creditTransferReducer";
+import { loadTransferAccounts } from "../../reducers/transferAccountReducer";
+import { loadCreditTransferFilters } from "../../reducers/creditTransferFilterReducer";
+
 import {
-  loadCreditTransferList,
-  loadCreditTransferStats
-} from "../../reducers/creditTransferReducer";
->>>>>>> 40046b75
-import { loadTransferAccounts } from "../../reducers/transferAccountReducer";
-import { loadCreditTransferFilters } from '../../reducers/creditTransferFilterReducer';
-
-<<<<<<< HEAD
-import { 
-  VolumeChart, 
-  BeneficiaryFunnel, 
-  UsagePieChart, 
-  MetricsBar, 
-=======
-import {
-  AnalyticsChart,
+  VolumeChart,
   BeneficiaryFunnel,
   UsagePieChart,
   MetricsBar,
->>>>>>> 40046b75
   BeneficiaryLiveFeed,
   DashboardFilter
 } from "../dashboard";
@@ -60,20 +38,13 @@
 
 const mapDispatchToProps = dispatch => {
   return {
-<<<<<<< HEAD
-    logout:       () => dispatch(logout()),
-    loadTransferAccountList: (query, path) => dispatch(loadTransferAccounts({query, path})),
-    loadCreditTransferList: (query, path) => dispatch(loadCreditTransferList({query, path})),
-    loadCreditTransferFilters: (query, path) => dispatch(loadCreditTransferFilters({query, path}))
-=======
     logout: () => dispatch(logout()),
     loadTransferAccountList: (query, path) =>
       dispatch(loadTransferAccounts({ query, path })),
     loadCreditTransferList: (query, path) =>
       dispatch(loadCreditTransferList({ query, path })),
-    loadCreditTransferStats: (query, path) =>
-      dispatch(loadCreditTransferStats({ query, path }))
->>>>>>> 40046b75
+    loadCreditTransferFilters: (query, path) =>
+      dispatch(loadCreditTransferFilters({ query, path }))
   };
 };
 
@@ -111,7 +82,7 @@
       this.props.activateAccount(parsed.actok);
     }
 
-    this.props.loadCreditTransferFilters()
+    this.props.loadCreditTransferFilters();
   }
 
   buildFilterForAPI() {
@@ -192,11 +163,7 @@
               <Main>
                 <GraphMetricColumn>
                   <ModuleBox>
-<<<<<<< HEAD
-                    <VolumeChart/>
-=======
-                    <AnalyticsChart />
->>>>>>> 40046b75
+                    <VolumeChart />
                   </ModuleBox>
 
                   <ModuleBox>
@@ -240,10 +207,7 @@
   }
 }
 
-export default connect(
-  mapStateToProps,
-  mapDispatchToProps
-)(DashboardPage);
+export default connect(mapStateToProps, mapDispatchToProps)(DashboardPage);
 
 const WrapperDiv = styled.div`
   //width: 100vw;
