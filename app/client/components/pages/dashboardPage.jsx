--- conflicted
+++ resolved
@@ -62,8 +62,6 @@
       per_page: per_page,
       page: page
     });
-<<<<<<< HEAD
-=======
 
     const parsed = parseQuery(location.search);
 
@@ -72,7 +70,6 @@
       this.props.activateAccount(parsed.actok)
     }
 
->>>>>>> 766ac1d1
   }
 
   componentWillUnmount() {
