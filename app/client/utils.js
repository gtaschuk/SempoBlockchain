--- conflicted
+++ resolved
@@ -204,65 +204,57 @@
 };
 
 export const replaceSpaces = stringlike => {
-<<<<<<< HEAD
-    if (stringlike) {
-        return stringlike.toString().replace(/ /g, "-");
-    } else {
-        return "";
-    }
-};
-
-export const getDateArray = (start, end) => {
-    var arr = new Array(),
-        dt = new Date(start);
-
-    while (dt <= end) {
-        arr.push(new Date(dt));
-        dt.setDate(dt.getDate() + 1);
-    }
-
-    return arr;
-};
-
-export const get_zero_filled_values = (key, value_array, date_array) => {
-    let value_dict = {};
-
-    value_array.map(data => (value_dict[new Date(data.date)] = data[key]));
-
-    let transaction_volume = date_array.map(date => {
-        if (value_dict[date] !== undefined) {
-            return value_dict[date] / 100;
-        } else {
-            return 0;
-        }
-    });
-
-    return transaction_volume;
-};
-
-export const processFiltersForQuery = filters => {
-    let encoded_filters = encodeURIComponent("%$user_filters%");
-    filters.forEach(filter => {
-        if (
-            USER_FILTER_TYPE.DISCRETE == filter.type ||
-            USER_FILTER_TYPE.BOOLEAN_MAPPING == filter.type
-        ) {
-            encoded_filters += encodeURIComponent("," + filter.keyName + "%");
-            filter.allowedValues.forEach(value => {
-                encoded_filters += encodeURIComponent("=" + value + "%");
-            });
-        } else {
-            encoded_filters += encodeURIComponent("," + filter.keyName + "%");
-            let parsed_filter = filter.type + filter.threshold + "%";
-            encoded_filters += encodeURIComponent(parsed_filter);
-        }
-    });
-    return encoded_filters;
-=======
   if (stringlike) {
     return stringlike.toString().replace(/ /g, "-");
   } else {
     return "";
   }
->>>>>>> 40046b75
+};
+
+export const getDateArray = (start, end) => {
+  var arr = new Array(),
+    dt = new Date(start);
+
+  while (dt <= end) {
+    arr.push(new Date(dt));
+    dt.setDate(dt.getDate() + 1);
+  }
+
+  return arr;
+};
+
+export const get_zero_filled_values = (key, value_array, date_array) => {
+  let value_dict = {};
+
+  value_array.map(data => (value_dict[new Date(data.date)] = data[key]));
+
+  let transaction_volume = date_array.map(date => {
+    if (value_dict[date] !== undefined) {
+      return value_dict[date] / 100;
+    } else {
+      return 0;
+    }
+  });
+
+  return transaction_volume;
+};
+
+export const processFiltersForQuery = filters => {
+  let encoded_filters = encodeURIComponent("%$user_filters%");
+  filters.forEach(filter => {
+    if (
+      USER_FILTER_TYPE.DISCRETE == filter.type ||
+      USER_FILTER_TYPE.BOOLEAN_MAPPING == filter.type
+    ) {
+      encoded_filters += encodeURIComponent("," + filter.keyName + "%");
+      filter.allowedValues.forEach(value => {
+        encoded_filters += encodeURIComponent("=" + value + "%");
+      });
+    } else {
+      encoded_filters += encodeURIComponent("," + filter.keyName + "%");
+      let parsed_filter = filter.type + filter.threshold + "%";
+      encoded_filters += encodeURIComponent(parsed_filter);
+    }
+  });
+  return encoded_filters;
 };