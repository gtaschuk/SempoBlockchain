import pytest
from functools import partial
from faker.providers import phone_number
from faker import Faker
import json

from helpers.factories import UserFactory, UssdSessionFactory
from server.utils.ussd.kenya_ussd_state_machine import KenyaUssdStateMachine
from server.models.user import User

fake = Faker()
fake.add_provider(phone_number)
# why do i get dupes if i put it directly on standard_user...?
phone = partial(fake.msisdn)

base_user = partial(UserFactory, phone='+61400000000')
unactivated_user = partial(base_user, is_activated=False)
unregistered_user = partial(base_user, is_activated=False, is_ussd_self_sign_up=True)
standard_user = partial(base_user, pin_hash=User.salt_hash_secret('0000'), failed_pin_attempts=0)
pin_blocked_user = partial(base_user, pin_hash=User.salt_hash_secret('0000'), failed_pin_attempts=3)

initial_pin_entry_state = partial(UssdSessionFactory, state="initial_pin_entry")
initial_pin_confirmation_state = partial(UssdSessionFactory, state="initial_pin_confirmation",
                                         session_data=json.loads('{"initial_pin": "0000"}'))
send_token_pin_authorization_state = partial(UssdSessionFactory, state="send_token_pin_authorization")
current_pin_state = partial(UssdSessionFactory, state="current_pin")
new_pin_state = partial(UssdSessionFactory, state="new_pin")
new_pin_confirmation_state = partial(UssdSessionFactory, state="new_pin_confirmation",
                                     session_data=json.loads('{"initial_pin": "2222"}'))
opt_out_of_market_place_pin_authorization_state = partial(UssdSessionFactory,
                                                          state="opt_out_of_market_place_pin_authorization")
exchange_token_pin_authorization_state = partial(UssdSessionFactory, state="exchange_token_pin_authorization")
exchange_rate_pin_authorization_state = partial(UssdSessionFactory, state="exchange_rate_pin_authorization")
balance_inquiry_pin_authorization_state = partial(UssdSessionFactory, state="balance_inquiry_pin_authorization")


@pytest.mark.parametrize("session_factory, user_factory, user_input, expected",
 [
     # initial_pin_entry transitions tests
     (initial_pin_entry_state, standard_user, "0000", "initial_pin_confirmation"),
     (initial_pin_entry_state, standard_user, "AAAA", "exit_invalid_pin"),
     # current_pin state tests
     (current_pin_state, standard_user, "0000", "new_pin"),
     (current_pin_state, pin_blocked_user, "1111", "exit_pin_blocked"),
     # new_pin state tests
     (new_pin_state, standard_user, "2222", "new_pin_confirmation"),
     (new_pin_state, standard_user, "0000", "exit_invalid_pin"),
     # new_pin_confirmation state tests
     (new_pin_confirmation_state, standard_user, "2222", "complete"),
     (new_pin_confirmation_state, standard_user, "1212", "exit_pin_mismatch"),
     # opt_out_of_market_place_pin_authorization state tests
     (opt_out_of_market_place_pin_authorization_state, pin_blocked_user, "1111",
      "exit_pin_blocked")
 ])
def test_kenya_state_machine(test_client, init_database, user_factory, session_factory, user_input, expected):
    session = session_factory()
    user = user_factory()
    user.phone = phone()
    state_machine = KenyaUssdStateMachine(session, user)

    state_machine.feed_char(user_input)
    assert state_machine.state == expected


@pytest.mark.parametrize("session_factory, user_factory, user_input, expected, before_failed_pin_attempts, "
                         "after_failed_pin_attempts",
 [
     # send token pin auth combinations
     (send_token_pin_authorization_state, pin_blocked_user, "1212", "exit_pin_blocked", 3, 3),
     (send_token_pin_authorization_state, standard_user, "1212",
      "send_token_pin_authorization", 1, 2),
     (send_token_pin_authorization_state, standard_user, "0000",
      "send_token_confirmation", 1, 0),
     (send_token_pin_authorization_state, standard_user, "1212",
      "exit_pin_blocked", 2, 3),
     (send_token_pin_authorization_state, standard_user, "0000",
      "send_token_confirmation", 2, 0),
     # balance inquiry pin auth combinations
     (balance_inquiry_pin_authorization_state, pin_blocked_user, "1212", "exit_pin_blocked", 3,
      3),
     (balance_inquiry_pin_authorization_state, standard_user, "1212",
      "balance_inquiry_pin_authorization", 1, 2),
     (balance_inquiry_pin_authorization_state, standard_user, "0000",
      "complete", 1, 0),
     (balance_inquiry_pin_authorization_state, standard_user, "1212",
      "exit_pin_blocked", 2, 3),
     (balance_inquiry_pin_authorization_state, standard_user, "0000",
      "complete", 2, 0),
     # exchange token pin auth combinations
     (exchange_token_pin_authorization_state, pin_blocked_user, "1111", "exit_pin_blocked", 3,
      3),
     (exchange_token_pin_authorization_state, standard_user, "1212",
      "exchange_token_pin_authorization", 1, 2),
     (exchange_token_pin_authorization_state, standard_user, "0000",
      "exchange_token_confirmation", 1, 0),
     (exchange_token_pin_authorization_state, standard_user, "1212",
      "exit_pin_blocked", 2, 3),
     (exchange_token_pin_authorization_state, standard_user, "0000",
      "exchange_token_confirmation", 2, 0),
     # exchange rate pin auth combinations
     (
             exchange_rate_pin_authorization_state, pin_blocked_user, "1111",
             "exit_pin_blocked", 3, 3),
     (exchange_rate_pin_authorization_state, standard_user, "1212",
      "exchange_rate_pin_authorization", 1, 2),
     (exchange_rate_pin_authorization_state, standard_user, "0000",
      "complete", 1, 0),
     (exchange_rate_pin_authorization_state, standard_user, "1212",
      "exit_pin_blocked", 2, 3),
     (exchange_rate_pin_authorization_state, standard_user, "0000",
      "complete", 2, 0),
 ])
def test_authorize_pin(test_client, init_database, session_factory, user_factory, user_input, expected,
                       before_failed_pin_attempts, after_failed_pin_attempts):
    session = session_factory()
    user = user_factory(phone='+6140000000')
    user.failed_pin_attempts = before_failed_pin_attempts

    state_machine = KenyaUssdStateMachine(session, user)

    state_machine.feed_char(user_input)
    assert state_machine.state == expected
    assert user.failed_pin_attempts == after_failed_pin_attempts


<<<<<<< HEAD
# TODO: test initial pin change (Throws IntegrityError: duplicate key value violates unique constraint "ix_user__phone")
=======
def test_change_initial_pin(mocker, test_client, init_database):
    session = initial_pin_confirmation_state()
    user = unactivated_user()

    state_machine = KenyaUssdStateMachine(session, user)

    assert user.pin_hash is None
    assert user.is_activated is False
    assert not user.is_phone_verified

    state_machine.feed_char("0000")

    assert user.verify_pin("0000") is True
    assert user.is_activated is True
    assert user.is_phone_verified

>>>>>>> b3cbbc29


def test_change_current_pin(mocker, test_client, init_database):
    session = new_pin_confirmation_state()
    user = standard_user()

    state_machine = KenyaUssdStateMachine(session, user)
    state_machine.send_sms = mocker.MagicMock()

    state_machine.feed_char("2222")

    assert user.verify_pin("2222") is True
    state_machine.send_sms.assert_called_with(user.phone, "pin_change_success_sms")

# TODO: test pin confirmation failed + blocked + reset flow?<|MERGE_RESOLUTION|>--- conflicted
+++ resolved
@@ -6,7 +6,7 @@
 
 from helpers.factories import UserFactory, UssdSessionFactory
 from server.utils.ussd.kenya_ussd_state_machine import KenyaUssdStateMachine
-from server.models.user import User
+from server.models.user import User, SignupMethodEnum
 
 fake = Faker()
 fake.add_provider(phone_number)
@@ -15,7 +15,7 @@
 
 base_user = partial(UserFactory, phone='+61400000000')
 unactivated_user = partial(base_user, is_activated=False)
-unregistered_user = partial(base_user, is_activated=False, is_ussd_self_sign_up=True)
+unregistered_user = partial(base_user, is_activated=False, sign_up_method=SignupMethodEnum.USSD_SELF_SIGNUP.view)
 standard_user = partial(base_user, pin_hash=User.salt_hash_secret('0000'), failed_pin_attempts=0)
 pin_blocked_user = partial(base_user, pin_hash=User.salt_hash_secret('0000'), failed_pin_attempts=3)
 
@@ -62,8 +62,7 @@
     assert state_machine.state == expected
 
 
-@pytest.mark.parametrize("session_factory, user_factory, user_input, expected, before_failed_pin_attempts, "
-                         "after_failed_pin_attempts",
+@pytest.mark.parametrize("session_factory, user_factory, user_input, expected, before_failed_pin_attempts, after_failed_pin_attempts",
  [
      # send token pin auth combinations
      (send_token_pin_authorization_state, pin_blocked_user, "1212", "exit_pin_blocked", 3, 3),
@@ -76,8 +75,7 @@
      (send_token_pin_authorization_state, standard_user, "0000",
       "send_token_confirmation", 2, 0),
      # balance inquiry pin auth combinations
-     (balance_inquiry_pin_authorization_state, pin_blocked_user, "1212", "exit_pin_blocked", 3,
-      3),
+     (balance_inquiry_pin_authorization_state, pin_blocked_user, "1212", "exit_pin_blocked", 3, 3),
      (balance_inquiry_pin_authorization_state, standard_user, "1212",
       "balance_inquiry_pin_authorization", 1, 2),
      (balance_inquiry_pin_authorization_state, standard_user, "0000",
@@ -87,8 +85,7 @@
      (balance_inquiry_pin_authorization_state, standard_user, "0000",
       "complete", 2, 0),
      # exchange token pin auth combinations
-     (exchange_token_pin_authorization_state, pin_blocked_user, "1111", "exit_pin_blocked", 3,
-      3),
+     (exchange_token_pin_authorization_state, pin_blocked_user, "1111", "exit_pin_blocked", 3, 3),
      (exchange_token_pin_authorization_state, standard_user, "1212",
       "exchange_token_pin_authorization", 1, 2),
      (exchange_token_pin_authorization_state, standard_user, "0000",
@@ -98,9 +95,7 @@
      (exchange_token_pin_authorization_state, standard_user, "0000",
       "exchange_token_confirmation", 2, 0),
      # exchange rate pin auth combinations
-     (
-             exchange_rate_pin_authorization_state, pin_blocked_user, "1111",
-             "exit_pin_blocked", 3, 3),
+     (exchange_rate_pin_authorization_state, pin_blocked_user, "1111", "exit_pin_blocked", 3, 3),
      (exchange_rate_pin_authorization_state, standard_user, "1212",
       "exchange_rate_pin_authorization", 1, 2),
      (exchange_rate_pin_authorization_state, standard_user, "0000",
@@ -123,26 +118,7 @@
     assert user.failed_pin_attempts == after_failed_pin_attempts
 
 
-<<<<<<< HEAD
 # TODO: test initial pin change (Throws IntegrityError: duplicate key value violates unique constraint "ix_user__phone")
-=======
-def test_change_initial_pin(mocker, test_client, init_database):
-    session = initial_pin_confirmation_state()
-    user = unactivated_user()
-
-    state_machine = KenyaUssdStateMachine(session, user)
-
-    assert user.pin_hash is None
-    assert user.is_activated is False
-    assert not user.is_phone_verified
-
-    state_machine.feed_char("0000")
-
-    assert user.verify_pin("0000") is True
-    assert user.is_activated is True
-    assert user.is_phone_verified
-
->>>>>>> b3cbbc29
 
 
 def test_change_current_pin(mocker, test_client, init_database):
