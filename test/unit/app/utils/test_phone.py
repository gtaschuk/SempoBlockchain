"""
This file (test_phone.py) contains the unit tests for the phone.py file in utils dir.
"""
import pytest


@pytest.mark.parametrize("phone,expected", [
    ("0401391419", "+61401391419"),
<<<<<<< HEAD
    ("+12020000000", "+12020000000"),
=======
    ("+961401391419", "+961401391419"),
>>>>>>> ee60959e
])
def test_proccess_phone_number(proccess_phone_number, phone, expected):
    """
    GIVEN proccess_phone_number function
    WHEN called with a phone_number WITHOUT and WITH country code
    THEN check that default country code is added if required
    """
    assert proccess_phone_number(phone) == expected<|MERGE_RESOLUTION|>--- conflicted
+++ resolved
@@ -6,11 +6,7 @@
 
 @pytest.mark.parametrize("phone,expected", [
     ("0401391419", "+61401391419"),
-<<<<<<< HEAD
-    ("+12020000000", "+12020000000"),
-=======
     ("+961401391419", "+961401391419"),
->>>>>>> ee60959e
 ])
 def test_proccess_phone_number(proccess_phone_number, phone, expected):
     """
